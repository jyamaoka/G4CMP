/***********************************************************************\
 * This software is licensed under the terms of the GNU General Public *
 * License version 3 or later. See G4CMP/LICENSE for the full license. *
\***********************************************************************/

/// \file library/src/G4CMPKaplanQP.cc
/// \brief Grouping of free standing functions that relate to the
/// creation and energy calculations of quasi-particle downconversion
/// by phonons breaking Cooper pairs in superconductors.
///
/// If the thin-film parameters are set from a MaterialPropertiesTable,
/// the table must contain the first five of the following entries:
///
/// | Property Key        | Definition                   | Example value (Al) |
/// |---------------------|------------------------------|--------------------|
/// | filmThickness       | Thickness of film            | 600.*nm            |
/// | vSound              | Speed of sound in film       | 3.26*km/s          |
/// | gapEnergy           | Bandgap of film material     | 173.715e-6*eV      |
/// | phononLifetime      | Phonon lifetime at 2*bandgap | 242.*ps            |
/// | phononLifetimeSlope | Lifetime vs. energy          | 0.29               |
/// |                     |                              |                    |
/// | lowQPLimit          | Minimum QP energy to radiate phonons | 3.         |
/// | highQPLimit         | Maximum energy to create QPs | 10.                |
/// | subgapAbsorption    | Absorption below 2*bandgap   | 0.03 (optional)    |
/// | absorberGap         | Bandgap of "subgap absorber" | 15e-6*eV (W)       |
/// | absorberEff	  | QP absorption efficiency     | 0.3   	      |
/// | absorberEffSlope    | Efficiency vs. energy        | 0.                 |
/// | temperature         | Temperature of film          | 0.05e-3*K          |
//
// $Id$
//
// 20200616  M. Kelsey -- Reimplement as class, keeping "KaplanPhononQP"
//		interface for migration.
// 20200618  G4CMP-212: Add optional parameter for below-bandgap phonons
//		to be absorbed in the superconducting film.
// 20200626  G4CMP-215: Add function to encapsulate below-bandgap absorption,
//		apply to initial reflection condition for low-energy phonons.
// 20200626  G4CMP-216: In CalcQPEnergies, check for below-bandgap phonons,
//		and save them on phonon list for later re-emission.
// 20200627  In *EnergyRand(), move PDF expressions to functions; eliminate
//		mutation of E argument in PhononEnergyRand().
// 20200629  G4CMP-217: QPs below lowQPLimit should radiate phonon energy
//		down to gapEnergy before absorption.  Encapsulate this in
//		a function.
// 20201109  Add diagnostic text file (like downconversion and Luke).
<<<<<<< HEAD
// 20220928  G4CMP-323: Add bandgap of secondary absorber (quasiparticle trap)
// 		Drop requirement for material properties table at runtime.
// 20221006  G4CMP-330: Add temperature parameter with setter.
// 20221102  G4CMP-314: Add energy dependent efficiency for QP absorption.
// 20221116  G4CMP-343: Phonons which don't escape should be killed (dropped).
//		Subgap phonons should use MFP escape probability.
// 20221118  G4CMP-346: Use "2D" path length with MFP calculation, rather
//		than simple 1D approximation
// 20221127  G4CMP-347: Add highQPLimit to split incident phonons
// 20221130  G4CMP-324: Use temperature to discard lowest energy phonons
// 20221201  G4CMP-345: Test all incident phonons for "direct absorption."
// 20221209  G4CMP-348: Remove now-extraneous factor of 2 in EscapeProbability
=======
// 20221025  Protect diagnostic text file with verbosity inside G4CMP_DEBUG
>>>>>>> 2a651f25

#include "globals.hh"
#include "G4CMPKaplanQP.hh"
#include "G4CMPConfigManager.hh"
#include "G4CMPUtils.hh"
#include "G4MaterialPropertiesTable.hh"
#include "G4SystemOfUnits.hh"
#include "Randomize.hh"
#include <numeric>


// Global function for Kaplan quasiparticle downconversion.  Retained here
// temporarily for migration to factory class

G4double G4CMP::KaplanPhononQP(G4double energy,
                               G4MaterialPropertiesTable* prop,
                               std::vector<G4double>& reflectedEnergies) {
  // Reusable factory class, which can be reconfigured on each call
  static G4ThreadLocal G4CMPKaplanQP* theKaplanQP = new G4CMPKaplanQP(prop);
  theKaplanQP->SetFilmProperties(prop);

  // TEMPORARY:  Set verbosity using the global value
  theKaplanQP->SetVerboseLevel(G4CMPConfigManager::GetVerboseLevel());

  return theKaplanQP->AbsorbPhonon(energy, reflectedEnergies);
}


// Class constructor and destructor

G4CMPKaplanQP::G4CMPKaplanQP(G4MaterialPropertiesTable* prop, G4int vb)
  : verboseLevel(vb), keepAllPhonons(true),
    filmProperties(0), filmThickness(0.), gapEnergy(0.),
    lowQPLimit(3.), highQPLimit(0.), directAbsorption(0.), absorberGap(0.),
    absorberEff(0.), absorberEffSlope(0.), phononLifetime(0.), 
    phononLifetimeSlope(0.), vSound(0.), temperature(0.) {
  if (prop) SetFilmProperties(prop);
}

G4CMPKaplanQP::~G4CMPKaplanQP() {
#ifdef G4CMP_DEBUG
  if (output.is_open()) output.close();
#endif
}

// Configure thin film (QET, metalization, etc.) for phonon absorption

void G4CMPKaplanQP::SetFilmProperties(G4MaterialPropertiesTable* prop) {
  if (!prop) {
    G4Exception("G4CMPKaplanQP::SetFilmProperties()", "G4CMP001",
                RunMustBeAborted, "Null MaterialPropertiesTable vector.");
  }

  // Check that the MaterialPropertiesTable has everything we need. If it came
  // from a G4CMPSurfaceProperty, then it will be fine.
  if (!(prop->ConstPropertyExists("gapEnergy") &&
        prop->ConstPropertyExists("phononLifetime") &&
        prop->ConstPropertyExists("phononLifetimeSlope") &&
        prop->ConstPropertyExists("vSound") &&
        prop->ConstPropertyExists("filmThickness"))) {
    G4Exception("G4CMPKaplanQP::SetFilmProperties()", "G4CMP002",
		RunMustBeAborted,
                "Insufficient info in MaterialPropertiesTable.");
  }

  // Extract values from table here for convenience in functions
  if (filmProperties != prop) {
    filmThickness =       prop->GetConstProperty("filmThickness");
    gapEnergy =           prop->GetConstProperty("gapEnergy");
    phononLifetime =      prop->GetConstProperty("phononLifetime");
    phononLifetimeSlope = prop->GetConstProperty("phononLifetimeSlope");
    vSound =              prop->GetConstProperty("vSound");

    absorberEff =      (prop->ConstPropertyExists("absorberEff")
			  ? prop->GetConstProperty("absorberEff") : 1.);

    absorberEffSlope = (prop->ConstPropertyExists("absorberEffSlope")
			  ? prop->GetConstProperty("absorberEffSlope"): 0.);

    lowQPLimit =       (prop->ConstPropertyExists("lowQPLimit")
			? prop->GetConstProperty("lowQPLimit") : 3.);

    highQPLimit =      (prop->ConstPropertyExists("highQPLimit")
			? prop->GetConstProperty("highQPLimit") : 0.);

    // Backward compatible -- support both old "subgap" and new "direct" names
    directAbsorption = (prop->ConstPropertyExists("directAbsorption")
			? prop->GetConstProperty("directAbsorption")
			: (prop->ConstPropertyExists("subgapAbsorption")
			   ? prop->GetConstProperty("subgapAbsorption") : 0.)
			);

    absorberGap =      (prop->ConstPropertyExists("absorberGap")
			? prop->GetConstProperty("absorberGap") : 0.);

    temperature =      (prop->ConstPropertyExists("temperature")
			? prop->GetConstProperty("temperature") : 0.);

    filmProperties = prop;
  }
}


// This is the main function for the Kaplan quasiparticle downconversion
// process. Based on the energy of the incoming phonon and the properties
// of the superconductor, we return the total energy deposited as well
// as fill a vector of energies that correspond to newly created phonons
// that are emitted back into the crystal.

G4double G4CMPKaplanQP::
AbsorbPhonon(G4double energy, std::vector<G4double>& reflectedEnergies) const {
  // FIXME: Make the properties table optional, but check if all data filled
  if (!ParamsReady()) {
    G4Exception("G4CMPKaplanQP::AbsorbPhonon()", "G4CMP001",
                RunMustBeAborted, "Thin film parameters not properly set.");
  }

  if (verboseLevel)
    G4cout << "G4CMPKaplanQP::AbsorbPhonon " << energy << G4endl;

  if (reflectedEnergies.size() > 0) {
    G4Exception("G4CMPKaplanQP::AbsorbPhonon", "G4CMP007", JustWarning,
                "Passed a nonempty reflectedEnergies vector.");
    // FIXME: Should we discard previous contents?
  }

#ifdef G4CMP_DEBUG
  if (verboseLevel && !output.is_open()) {
    output.open("kaplanqp_stats");
    if (!output.good()) {
      G4Exception("G4CMPKaplanQP", "G4CMP008",
		  FatalException, "Unable to open LukePhononEnergies");
    }

    output << "Incident Energy [eV],Absorbed Energy [eV],"
	   << "Reflected Energy [eV],Reflected Phonons" << std::endl;
  }
#endif

  // Flag for whether internal phonons can be killed or not
  keepAllPhonons = G4CMPConfigManager::KeepKaplanPhonons();

  // For the phonon to not break a Cooper pair, it must go 2*thickness,
  // with an additional factor of 2. added to average over incident angles.
  G4double frac = 4.;

  // Test for direct collection on absorber (TES), then for reflection
  if (DoDirectAbsorption(energy)) {
    ReportAbsorption(energy, energy, reflectedEnergies);
    return energy;
  } else if (IsSubgap(energy) ||
	     G4UniformRand() <= CalcEscapeProbability(energy, frac)) {
    if (verboseLevel>1) G4cout << " Incident phonon reflected." << G4endl;
    reflectedEnergies.push_back(energy);
    return 0.;
  }

  // Phonon goes into superconductor and gets partitioned into
  // quasiparticles, new phonons, and absorbed energy
  G4double EDep = 0.;
  std::vector<G4double> qpEnergies;

  // Divide incident phonon according to maximum QP energy (or no split)
  G4int nQPpairs =
    (highQPLimit>0. ? std::ceil(energy/(2.*highQPLimit*gapEnergy)) : 1);
  std::vector<G4double> phonEnergies(nQPpairs, energy/nQPpairs);

  if (verboseLevel>1 && nQPpairs>1)
    G4cout << " divided into " << nQPpairs << " QP pairs" << G4endl;

  while (qpEnergies.size() > 0 || phonEnergies.size() > 0) {
    if (phonEnergies.size() > 0) {
      // Partition the phonons' energies into quasi-particles according to
      // a PDF defined in CalcQPEnergies().
      // NOTE: Both energy vectors mutate.
      EDep += CalcQPEnergies(phonEnergies, qpEnergies);
    }
    if (qpEnergies.size() > 0) {
      // Quasiparticles can also excite phonons.
      // NOTE: Both energy vectors mutate.
      EDep += CalcPhononEnergies(phonEnergies, qpEnergies);
    }
    if (phonEnergies.size() > 0) {
      // Some phonons will escape back into the crystal.
      // NOTE: Both energy vectors mutate.
      CalcReflectedPhononEnergies(phonEnergies, reflectedEnergies);
    }
  }

  ReportAbsorption(energy, EDep, reflectedEnergies);

  return EDep;
}

void G4CMPKaplanQP::
ReportAbsorption(G4double energy, G4double EDep,
		 const std::vector<G4double>& reflectedEnergies) const {
  G4double ERefl = std::accumulate(reflectedEnergies.begin(),
				   reflectedEnergies.end(), 0.);

#ifdef G4CMP_DEBUG
  if (output.good()) {
    output << energy/eV << "," << EDep/eV << "," << ERefl/eV << ","
	   << reflectedEnergies.size() << std::endl;
  }
#endif

  G4double delta = energy-ERefl-EDep;
  if (fabs(delta) < 1e-20) delta = 0.;	// Suppress floating-point fluctuation

  if (verboseLevel>1) {
    G4cout << " Phonon " << energy/eV << " deposited " << EDep/eV
	   << " reflected " << ERefl/eV << " as " << reflectedEnergies.size()
	   << " new phonons " << delta/eV << " eV lost"
	   << G4endl;
  }

  if (delta < 0.) {		// Actual energy excess
    G4cerr << "WARNING G4CMPKaplanQP has excess " << delta/eV << " eV"
	   << " above incident phonon." << G4endl;
  }
}

// Compute the probability of phonon reentering the crystal without breaking
// any Cooper pairs.

G4double G4CMPKaplanQP::CalcEscapeProbability(G4double energy,
					      G4double thicknessFrac) const {
  if (verboseLevel>1) {
    G4cout << "G4CMPKaplanQP::CalcEscapeProbability E " << energy
	   << " thickFrac " << thicknessFrac << G4endl;
  }

  if (gapEnergy <= 0.) return 1.;	// Skip phonons which can't be absorbed

  // Compute energy-dependent mean free path for phonons in film
  G4double mfp = vSound * phononLifetime /
                 (1. + phononLifetimeSlope * (energy/gapEnergy - 2.));
  G4double path = thicknessFrac * filmThickness;

  if (verboseLevel>2) {
    G4cout << " mfp " << mfp << " path " << path << " returning "
	   << std::exp(-2.*thicknessFrac*filmThickness/mfp) << G4endl;
  }

  return std::exp(-path/mfp);
}


// Model the phonons (phonEnergies) breaking Cooper pairs into quasiparticles
// (qpEnergies).

G4double 
G4CMPKaplanQP::CalcQPEnergies(std::vector<G4double>& phonEnergies,
			      std::vector<G4double>& qpEnergies) const {
  if (verboseLevel>1) {
    G4cout << "G4CMPKaplanQP::CalcQPEnergies QPcut " << lowQPLimit*gapEnergy
	   << G4endl;
  }

  // Phonons above the bandgap give all of its energy to the qp pair it breaks.
  G4double EDep = 0.;
  std::vector<G4double> newPhonEnergies;

  for (const G4double& E: phonEnergies) {
    if (IsSubgap(E)) {
      if (verboseLevel>2) G4cout << " Skipping phononE " << E << G4endl;
      newPhonEnergies.push_back(E);
      continue;
    }

    G4double qpE = QPEnergyRand(E);
    if (verboseLevel>2) {
      G4cout << " phononE " << E << " qpE1 " << qpE << " qpE2 " << E-qpE
	     << G4endl;
    }

    EDep += CalcQPAbsorption(qpE, newPhonEnergies, qpEnergies);
    EDep += CalcQPAbsorption(E-qpE, newPhonEnergies, qpEnergies);
  }	// for (E: ...)

  if (verboseLevel>1)
    G4cout << " replacing phonEnergies, returning EDep " << EDep << G4endl;

  phonEnergies.swap(newPhonEnergies);
  return EDep;
}


// Model the quasiparticles (qpEnergies) emitting phonons (phonEnergies) in
// the superconductor.

G4double 
G4CMPKaplanQP::CalcPhononEnergies(std::vector<G4double>& phonEnergies,
				  std::vector<G4double>& qpEnergies) const {
  if (verboseLevel>1) {
    G4cout << "G4CMPKaplanQP::CalcPhononEnergies 2*gap " << 2.*gapEnergy
	   << " QPcut " << lowQPLimit*gapEnergy << G4endl;
  }

  // Have a reference in for loop b/c qp doesn't give all of its energy away.
  G4double EDep = 0.;
  std::vector<G4double> newQPEnergies;
  for (const G4double& E: qpEnergies) {
    if (verboseLevel>2) G4cout << " qpE " << E;		// Report before change

    G4double phonE = PhononEnergyRand(E);
    G4double qpE = E - phonE;
    if (verboseLevel>2)
      G4cout << " phononE " << phonE << " qpE " << qpE << G4endl;

    if (IsSubgap(phonE)) {
      EDep += CalcDirectAbsorption(phonE, phonEnergies);
    } else {
      if (verboseLevel>2) G4cout << " Store phonE in phonEnergies" << G4endl;
      phonEnergies.push_back(phonE);
    }

    EDep += CalcQPAbsorption(qpE, phonEnergies, newQPEnergies);
  }	// for (E: ...)

  if (verboseLevel>1)
    G4cout << " replacing qpEnergies, returning EDep " << EDep << G4endl;

  qpEnergies.swap(newQPEnergies);
  return EDep;
}


// Calculate energies of phonon tracks that have reentered the crystal.

void G4CMPKaplanQP::
CalcReflectedPhononEnergies(std::vector<G4double>& phonEnergies,
                            std::vector<G4double>& reflectedEnergies) const {
  if (verboseLevel>1)
    G4cout << "G4CMPKaplanQP::CalcReflectedPhononEnergies " << G4endl;

  // There is a 50% chance that a phonon is headed away from (toward) substrate
  std::vector<G4double> newPhonEnergies;
  for (const G4double& E: phonEnergies) {
    if (verboseLevel>2) G4cout << " phononE " << E << G4endl;

    // Test for thermalization; thermal phonons are dropped from consideration
    if (G4CMP::IsThermalized(temperature, E)) continue;

    // 1.5 for phonons headed away from the subst. 0.5 for toward.
    // This assumes that, on average, the phonons are spawned at the center
    // of the superconductor, which is likely not true.
    // 1/cos(th) scales the thickness for a random direction
    G4double frac = ( (G4UniformRand()<0.5 ? 0.5 : 1.5)
		       / cos(G4UniformRand()*1.47) );	// up to cos(th) = 0.1

    if (G4UniformRand() < CalcEscapeProbability(E, frac)) {
      if (verboseLevel>2) G4cout << " phononE got reflected" << G4endl;
      reflectedEnergies.push_back(E);
    } else if (keepAllPhonons || !IsSubgap(E)) {
      newPhonEnergies.push_back(E);
    }
  }	// for (E: ...)

  phonEnergies.swap(newPhonEnergies);
}


// Compute probability of absorbing phonon below Cooper-pair breaking

G4bool G4CMPKaplanQP::DoDirectAbsorption(G4double energy) const {
  if (verboseLevel>1) {
    G4cout << "G4CMPKaplanQP::DoDirectAbsorption E " << energy
	   << " directAbs " << directAbsorption << G4endl;
  }

  if (energy < 2.*absorberGap) {	// Below absorber should just be killed
    if (verboseLevel>2)
      G4cout << " Kill phonon " << energy << " below absorber gap" << G4endl;
    return false;
  }
  
  if (G4UniformRand() < directAbsorption) {
    if (verboseLevel>2)
      G4cout << " Deposit phonon " << energy << " as heat" << G4endl;
    return true;
  }
  
  if (verboseLevel>2)
    G4cout << " Record phonon " << energy << " for processing" << G4endl;
  return false;
}

G4double 
G4CMPKaplanQP::CalcDirectAbsorption(G4double energy,
				    std::vector<G4double>& keepEnergies) const {
  if (DoDirectAbsorption(energy)) return energy;

  keepEnergies.push_back(energy);
  return 0.;
}


// Handle absorption of quasiparticle energies below Cooper-pair breaking
// If qpEnergy < 3*Delta, radiate a phonon, absorb bandgap minimum

G4double 
G4CMPKaplanQP::CalcQPAbsorption(G4double qpE,
				std::vector<G4double>& phonEnergies,
				std::vector<G4double>& qpEnergies) const {
  G4double EDep = 0.;		// Energy lost by this QP into the film
  
  if (G4UniformRand() > CalcQPEfficiency(qpE)) return 0.;

  if (qpE >= lowQPLimit*gapEnergy) {
    if (verboseLevel>2) G4cout << " Storing qpE in qpEnergies" << G4endl;
    qpEnergies.push_back(qpE);
  } else if (qpE > gapEnergy) {
    if (verboseLevel>2) G4cout << " Reducing qpE to gapEnergy" << G4endl;
    EDep += CalcDirectAbsorption(qpE-gapEnergy, phonEnergies);
    EDep += gapEnergy;
  } else {
    EDep += qpE;
  }

  return EDep;
}


// Handle quasiparticle energy-dependent absorption efficiency

G4double G4CMPKaplanQP::CalcQPEfficiency(G4double qpE) const {
  G4double eff = absorberEff + absorberEffSlope * qpE/gapEnergy;
  eff = std::max(0., std::min(eff, 1.));

  if (verboseLevel>2) {
    G4cout << " CalcQPEfficiency qpE " << qpE << " eff " << eff << G4endl;
  }

  return eff;
}


// Compute quasiparticle energy distribution from broken Cooper pair.

G4double G4CMPKaplanQP::QPEnergyRand(G4double Energy) const {
  // PDF is not integrable, so we can't do an inverse transform sampling.
  // Instead, we'll do a rejection method.
  //
  // PDF(E') = (E'*(Energy - E') + gapEnergy*gapEnergy)
  //           /
  //           sqrt((E'*E' - gapEnergy*gapEnergy) *
  //                ((Energy - E')*(Energy - E') - gapEnergy*gapEnergy));
  // The shape of the PDF is like a U, so the max values are at the endpoints:
  // E' = gapEnergy and E' = Energy - gapEnergy

  // Add buffer so first/last bins don't give zero denominator in pdfSum
  const G4double BUFF = 1000.;
  G4double xmin = gapEnergy + (Energy-2.*gapEnergy)/BUFF;
  G4double xmax = gapEnergy + (Energy-2.*gapEnergy)*(BUFF-1.)/BUFF;
  G4double ymax = QPEnergyPDF(Energy, xmin);

  G4double xtest=0., ytest=ymax;
  do {
    ytest = G4UniformRand()*ymax;
    xtest = G4UniformRand()*(xmax-xmin) + xmin;
  } while (ytest > QPEnergyPDF(Energy, xtest));

  return xtest;
}

G4double G4CMPKaplanQP::QPEnergyPDF(G4double E, G4double x) const {
  const G4double gapsq = gapEnergy*gapEnergy;
  return ( (x*(E-x) + gapsq) / sqrt((x*x-gapsq) * ((E-x)*(E-x)-gapsq)) );
}


// Compute phonon energy distribution from quasiparticle in superconductor.

G4double G4CMPKaplanQP::PhononEnergyRand(G4double Energy) const {
  // PDF is not integrable, so we can't do an inverse transform sampling.
  // Instead, we'll do a rejection method.
  //
  // PDF(E') = (E'*(Energy-E')*(Energy-E') * (E'-gapEnergy*gapEnergy/Energy))
  //           /
  //           sqrt((E'*E' - gapEnergy*gapEnergy);

  // Add buffer so first bin doesn't give zero denominator in pdfSum
  const G4double BUFF = 1000.;
  G4double xmin = gapEnergy + gapEnergy/BUFF;
  G4double xmax = Energy;
  G4double ymax = PhononEnergyPDF(Energy, xmin);

  G4double xtest=0., ytest=ymax;
  do {
    ytest = G4UniformRand()*ymax;
    xtest = G4UniformRand()*(xmax-xmin) + xmin;
  } while (ytest > PhononEnergyPDF(Energy, xtest));

  return Energy-xtest;
}

G4double G4CMPKaplanQP::PhononEnergyPDF(G4double E, G4double x) const {
  const G4double gapsq = gapEnergy*gapEnergy;
  return ( x*(E-x)*(E-x) * (x-gapsq/E) / sqrt(x*x - gapsq) );
}<|MERGE_RESOLUTION|>--- conflicted
+++ resolved
@@ -43,10 +43,10 @@
 //		down to gapEnergy before absorption.  Encapsulate this in
 //		a function.
 // 20201109  Add diagnostic text file (like downconversion and Luke).
-<<<<<<< HEAD
 // 20220928  G4CMP-323: Add bandgap of secondary absorber (quasiparticle trap)
 // 		Drop requirement for material properties table at runtime.
 // 20221006  G4CMP-330: Add temperature parameter with setter.
+// 20221025  Protect diagnostic text file with verbosity inside G4CMP_DEBUG
 // 20221102  G4CMP-314: Add energy dependent efficiency for QP absorption.
 // 20221116  G4CMP-343: Phonons which don't escape should be killed (dropped).
 //		Subgap phonons should use MFP escape probability.
@@ -56,9 +56,6 @@
 // 20221130  G4CMP-324: Use temperature to discard lowest energy phonons
 // 20221201  G4CMP-345: Test all incident phonons for "direct absorption."
 // 20221209  G4CMP-348: Remove now-extraneous factor of 2 in EscapeProbability
-=======
-// 20221025  Protect diagnostic text file with verbosity inside G4CMP_DEBUG
->>>>>>> 2a651f25
 
 #include "globals.hh"
 #include "G4CMPKaplanQP.hh"
