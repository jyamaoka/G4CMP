//
/// \file library/src/G4CMPProcessUtils.cc
/// \brief Implementation of the G4CMPProcessUtils class
///   Provides useful general functions to fetch and store lattice, access
///   and apply lattice parameters for phonons and charge carriers.
///
///   Use via multiple inheritance with concrete or base process classes
//
// $Id$
//
// 20140321  Move lattice-based placement transformations here, via Touchable
// 20140407  Add functions for phonon generation in Luke scattering
// 20140412  Add manual configuration options
// 20140509  Add ChoosePolarization() which uses DOS values from lattice
// 20141216  Set velocity "by hand" for secondary electrons
// 20150109  Use G4CMP_SET_ELECTRON_MASS to enable dynamic mass, velocity set
// 20150112  Add GetCurrentValley() function to get valley of current track,
//	     allow GetValley functions to treat holes, returning -1
// 20150309  Add Create*() functions which take position and energy arguments
//	     (for use with AlongStepDoIt() actions).
// 20150310  Fix CreateChargeCarrier to use momentum unit vector

#include "G4CMPProcessUtils.hh"
#include "G4CMPDriftElectron.hh"
#include "G4CMPDriftHole.hh"
#include "G4CMPTrackInformation.hh"
#include "G4AffineTransform.hh"
#include "G4DynamicParticle.hh"
#include "G4LatticeManager.hh"
#include "G4LatticePhysical.hh"
#include "G4ParticleDefinition.hh"
#include "G4PhononLong.hh"
#include "G4PhononPolarization.hh"
#include "G4PhononTransFast.hh"
#include "G4PhononTransSlow.hh"
#include "G4PhysicalConstants.hh"
#include "G4RotationMatrix.hh"
#include "G4ThreeVector.hh"
#include "G4Track.hh"
#include "G4VTouchable.hh"
#include "Randomize.hh"


// Constructor and destructor

G4CMPProcessUtils::G4CMPProcessUtils()
  : theLattice(nullptr), currentTrack(nullptr) {;}

G4CMPProcessUtils::~G4CMPProcessUtils() {;}


// Initialization for current track

void G4CMPProcessUtils::LoadDataForTrack(const G4Track* track) {
  currentTrack = track;

  // WARNING!  This assumes track starts and ends in one single volume!
  FindLattice(track->GetVolume());
  SetTransforms(track->GetTouchable());

  // Register G4CMP with PhysicsModelCatalog and create aux. track info.
  fPhysicsModelID = G4PhysicsModelCatalog::Register("G4CMP process");
  G4CMPTrackInformation* trackInfo = nullptr;

  const G4ParticleDefinition* pd = track->GetParticleDefinition();

  if (pd == G4PhononLong::Definition() ||
      pd == G4PhononTransFast::Definition() ||
      pd == G4PhononTransSlow::Definition()) {
      // FIXME:  THE WAVEVECTOR SHOULD BE COMPUTED BY INVERTING THE K/V MAP
    G4ThreeVector kdir = track->GetMomentumDirection();
    trackInfo = new G4CMPTrackInformation(kdir);
    G4Track* tmp_track = const_cast<G4Track*>(track); // Must strip const to modify direction
    tmp_track->SetMomentumDirection(
      theLattice->MapKtoVDir(G4PhononPolarization::Get(pd), kdir));
  }

  if (pd == G4CMPDriftElectron::Definition()) {
      // FIXME:  HOW DO WE CONVERT THE MOMENTUM TO AN INITIAL VALLEY?
    trackInfo = new G4CMPTrackInformation(theLattice->GetElectronScatter(),
                                          theLattice->GetElectronMass(),
                                          ChooseValley());
  }

  if (pd == G4CMPDriftHole::Definition()) {
    trackInfo = new G4CMPTrackInformation(theLattice->GetHoleScatter(),
                                          theLattice->GetHoleMass(),
                                          -1); // Disable valley behavior
  }

  // NOTE: trackInfo will be deleted when the track is deleted. No need for us
  // to clean it up.
  track->SetAuxiliaryTrackInformation(fPhysicsModelID, trackInfo);
}

// Fetch lattice for current track, use in subsequent steps

void G4CMPProcessUtils::FindLattice(const G4VPhysicalVolume* volume) {
  G4LatticeManager* LM = G4LatticeManager::GetLatticeManager();
  theLattice = LM->GetLattice(volume);

  if (!theLattice) 
    G4cerr << "WARNING: No lattice for volume " << volume->GetName() << G4endl;
}

// Configure orientation matrices for current track

void G4CMPProcessUtils::SetTransforms(const G4VTouchable* touchable) {
  if (!touchable) {			// Null pointer defaults to identity
    fLocalToGlobal = fGlobalToLocal = G4AffineTransform();
    return;
  }

  SetTransforms(touchable->GetRotation(), touchable->GetTranslation());
}

void G4CMPProcessUtils::SetTransforms(const G4RotationMatrix* rot,
				      const G4ThreeVector& trans) {
  fLocalToGlobal = G4AffineTransform(rot, trans);
  fGlobalToLocal = fLocalToGlobal.Inverse();
}

// Delete current configuration before new track starts

void G4CMPProcessUtils::ReleaseTrack() {
  SetTransforms(nullptr);
  currentTrack = nullptr;
  theLattice = nullptr;
}


// Access track position and momentum in local coordinates
G4ThreeVector G4CMPProcessUtils::GetLocalPosition(const G4Track& track) const {
  return GetLocalPosition(track.GetPosition());
}

void G4CMPProcessUtils::GetLocalPosition(const G4Track& track,
					 G4double pos[3]) const {
  G4ThreeVector tpos = GetLocalPosition(track);
  pos[0] = tpos.x();
  pos[1] = tpos.y();
  pos[2] = tpos.z();
}

G4ThreeVector G4CMPProcessUtils::GetLocalMomentum(const G4Track& track) const {
  if (GetCurrentParticle() == G4CMPDriftElectron::Definition()) {
    return theLattice->MapV_elToP(GetValleyIndex(track),
                                  GetLocalVelocityVector(track));
  } else if (GetCurrentParticle() == G4CMPDriftHole::Definition()) {
    return GetLocalDirection(track.GetMomentum());
  } else {
    G4Exception("G4CMPProcessUtils::GetLocalMomentum()", "DriftProcess001",
                EventMustBeAborted, "Unknown charge carrier");
    return G4ThreeVector();
  }
}

void G4CMPProcessUtils::GetLocalMomentum(const G4Track& track, 
					 G4double mom[3]) const {
  G4ThreeVector tmom = GetLocalMomentum(track);
  mom[0] = tmom.x();
  mom[1] = tmom.y();
  mom[2] = tmom.z();
}

G4ThreeVector G4CMPProcessUtils::GetLocalVelocityVector(const G4Track& track) const {
  G4ThreeVector vel = track.CalculateVelocity() * track.GetMomentumDirection();
  return GetLocalDirection(vel);
}

void G4CMPProcessUtils::GetLocalVelocityVector(const G4Track &track,
                                               G4double vel[]) const {
  G4ThreeVector v_local = GetLocalVelocityVector(track);
  vel[0] = v_local.x();
  vel[1] = v_local.y();
  vel[2] = v_local.z();
}

G4ThreeVector G4CMPProcessUtils::GetLocalWaveVector(const G4Track& track) const {
  if (GetCurrentParticle() == G4CMPDriftElectron::Definition()) {
    return theLattice->MapV_elToK_HV(GetValleyIndex(track),
                                     GetLocalVelocityVector(track));
  } else if (GetCurrentParticle() == G4CMPDriftHole::Definition()) {
    return GetLocalMomentum(track) / hbarc;
  } else {
    G4Exception("G4CMPProcessUtils::GetLocalWaveVector", "DriftProcess002",
                EventMustBeAborted, "Unknown charge carrier");
    return G4ThreeVector();
  }
}

// Access track position and momentum in global coordinates
G4ThreeVector G4CMPProcessUtils::GetGlobalPosition(const G4Track& track) const {
  return track.GetPosition();
}

void G4CMPProcessUtils::GetGlobalPosition(const G4Track& track,
           G4double pos[3]) const {
  G4ThreeVector tpos = GetGlobalPosition(track);
  pos[0] = tpos.x();
  pos[1] = tpos.y();
  pos[2] = tpos.z();
}

G4ThreeVector G4CMPProcessUtils::GetGlobalMomentum(const G4Track& track) const {
  if (GetCurrentParticle() == G4CMPDriftElectron::Definition()) {
    G4ThreeVector p = theLattice->MapV_elToP(GetValleyIndex(track),
                                             GetLocalVelocityVector(track));
    return GetGlobalDirection(p);
  } else if (GetCurrentParticle() == G4CMPDriftHole::Definition()) {
    return track.GetMomentum();
  } else {
    G4Exception("G4CMPProcessUtils::GetGlobalMomentum", "DriftProcess003",
                EventMustBeAborted, "Unknown charge carrier");
    return G4ThreeVector();
  }
}

void G4CMPProcessUtils::GetGlobalMomentum(const G4Track& track,
           G4double mom[3]) const {
  G4ThreeVector tmom = GetGlobalMomentum(track);
  mom[0] = tmom.x();
  mom[1] = tmom.y();
  mom[2] = tmom.z();
}

G4ThreeVector G4CMPProcessUtils::GetGlobalVelocityVector(const G4Track& track) const {
  return track.CalculateVelocity() * track.GetMomentumDirection();
}

void G4CMPProcessUtils::GetGlobalVelocityVector(const G4Track &track, G4double vel[]) const {
  G4ThreeVector v_local = GetGlobalVelocityVector(track);
  vel[0] = v_local.x();
  vel[1] = v_local.y();
  vel[2] = v_local.z();
}

G4double G4CMPProcessUtils::GetKineticEnergy(const G4Track &track) const {
  if (GetCurrentParticle() == G4CMPDriftElectron::Definition()) {
    return theLattice->MapV_elToEkin(GetValleyIndex(track),
                                     GetLocalVelocityVector(track));
  } else if (GetCurrentParticle() == G4CMPDriftHole::Definition()) {
    return track.GetKineticEnergy();
  } else {
    G4Exception("G4CMPProcessUtils::GetKineticEnergy", "DriftProcess004",
                EventMustBeAborted, "Unknown charge carrier");
    return 0.0;
  }
}

// Return particle type for currently active track [set in LoadDataForTrack()]

const G4ParticleDefinition* G4CMPProcessUtils::GetCurrentParticle() const {
  return (currentTrack ? currentTrack->GetParticleDefinition() : 0);
}


// Access phonon particle-type/polarization indices

G4int G4CMPProcessUtils::GetPolarization(const G4Track& track) const {
  return G4PhononPolarization::Get(track.GetParticleDefinition());
}


// Generate random polarization from density of states

G4int G4CMPProcessUtils::ChoosePolarization(G4double Ldos, G4double STdos,
					    G4double FTdos) const {
  G4double norm = Ldos + STdos + FTdos;
  G4double cProbST = STdos/norm;
  G4double cProbFT = FTdos/norm + cProbST;

  // NOTE:  Order of selection done to match previous random sequences
  G4double modeMixer = G4UniformRand();
  if (modeMixer<cProbST) return G4PhononPolarization::TransSlow;
  if (modeMixer<cProbFT) return G4PhononPolarization::TransFast;
  return G4PhononPolarization::Long;
}

G4int G4CMPProcessUtils::ChoosePolarization() const {
  return ChoosePolarization(theLattice->GetLDOS(), theLattice->GetSTDOS(),
			    theLattice->GetFTDOS());
}

void G4CMPProcessUtils::MakeLocalPhononK(G4ThreeVector& kphonon) const {
  if (GetCurrentParticle() == G4CMPDriftElectron::Definition()) {
    kphonon = theLattice->MapK_HVtoK(GetValleyIndex(GetCurrentTrack()), kphonon);
  } else if (GetCurrentParticle() != G4CMPDriftHole::Definition()) {
    G4Exception("G4CMPProcessUtils::MakeGlobalPhonon", "DriftProcess005",
                EventMustBeAborted, "Unknown charge carrier");
  }
}

void G4CMPProcessUtils::MakeGlobalPhononK(G4ThreeVector& kphonon) const {
  MakeLocalPhononK(kphonon);
  RotateToGlobalDirection(kphonon);
}

void G4CMPProcessUtils::MakeGlobalRecoil(G4ThreeVector& kphonon) const {
  if (GetCurrentParticle() == G4CMPDriftElectron::Definition()) {
    kphonon = theLattice->MapK_HVtoP(GetValleyIndex(GetCurrentTrack()),kphonon);
<<<<<<< HEAD
  } else if (GetCurrentParticle() != G4CMPDriftHole::Definition()) {
    kphonon *= hbarc;
=======
  } else if (GetCurrentParticle() == G4CMPDriftHole::Definition()) {
    kphonon *= hbarc;
  } else {
>>>>>>> c8a0c8e5
    G4Exception("G4CMPProcessUtils::MakeGlobalPhonon", "DriftProcess006",
                EventMustBeAborted, "Unknown charge carrier");
  }
  RotateToGlobalDirection(kphonon);
}

// Construct new phonon track with correct momentum, position, etc.

G4Track* G4CMPProcessUtils::CreatePhonon(G4int polarization,
					 const G4ThreeVector& waveVec,
					 G4double energy) const {
  return CreatePhonon(polarization,waveVec,energy,currentTrack->GetPosition());
}

G4Track* G4CMPProcessUtils::CreatePhonon(G4int polarization,
					 const G4ThreeVector& waveVec,
					 G4double energy,
					 const G4ThreeVector& pos) const {
  if (polarization == G4PhononPolarization::UNKNOWN) {		// Choose value
    polarization = ChoosePolarization();
  }

  G4ThreeVector vgroup = theLattice->MapKtoVDir(polarization, waveVec);
  if (std::fabs(vgroup.mag()-1.) > 0.01) {
    G4cerr << "WARNING: vgroup not a unit vector: " << vgroup
	   << " length " << vgroup.mag() << G4endl;
  }

  G4ParticleDefinition* thePhonon = G4PhononPolarization::Get(polarization);

  // Secondaries are created at the current track coordinates
  RotateToGlobalDirection(vgroup);
  G4Track* sec = new G4Track(new G4DynamicParticle(thePhonon, vgroup, energy),
			     currentTrack->GetGlobalTime(), pos);

  // Store wavevector in auxiliary info for track
  G4CMPTrackInformation* trackInfo = new G4CMPTrackInformation();
  trackInfo->SetPhononK(GetGlobalDirection(waveVec));
  sec->SetAuxiliaryTrackInformation(fPhysicsModelID, trackInfo);

  sec->SetVelocity(theLattice->MapKtoV(polarization, waveVec));    
  sec->UseGivenVelocity(true);

  return sec;
}


// Generate random valley for charge carrier

G4int G4CMPProcessUtils::ChooseValley() const {
  return (G4int)(G4UniformRand()*theLattice->NumberOfValleys());  
}


// Generate direction angle for phonons in Luke scattering

G4double G4CMPProcessUtils::MakePhononTheta(G4double k, G4double ks) const {
  G4double u = G4UniformRand();
  G4double v = ks/k;
  G4double base = (u-1) * (3*v - 3*v*v + v*v*v - 1);
  if (base < 0.0) return 0;
  
  G4double operand = v + pow(base, 1.0/3.0);   
  if (operand > 1.0) operand=1.0;
  
  return acos(operand);
}

// Compute energy of phonon in Luke Scattering

G4double G4CMPProcessUtils::MakePhononEnergy(G4double k, G4double ks,
					     G4double th_phonon) const {
  if (th_phonon == 0.) return 0.;		// Avoid unnecessary work

  return 2.*(k*cos(th_phonon)-ks) * theLattice->GetSoundSpeed() * hbar_Planck;
}

// Compute direction angle for recoiling charge carrier

G4double G4CMPProcessUtils::MakeRecoilTheta(G4double k, G4double ks,
					    G4double th_phonon) const {
  if (th_phonon == 0.) return 0.;		// Avoid unnecessary work

  G4double kctks = k*cos(th_phonon) - ks;

  return acos( (k*k - 2*ks*kctks - 2*kctks*kctks)
	       / (k * sqrt(k*k - 4*ks*kctks)) );
}


// Access electron propagation direction/index

G4int G4CMPProcessUtils::GetValleyIndex(const G4Track& track) const {
  return
    static_cast<G4CMPTrackInformation*>
      (track.GetAuxiliaryTrackInformation(fPhysicsModelID))->GetValleyIndex();
}

const G4RotationMatrix& 
G4CMPProcessUtils::GetValley(const G4Track& track) const {
  G4int iv = GetValleyIndex(track);
  return (iv>=0 ? theLattice->GetValley(iv) : G4RotationMatrix::IDENTITY);
}

// Construct new electron or hole track with correct conditions

G4Track* G4CMPProcessUtils::CreateChargeCarrier(G4int charge, G4int valley,
						const G4ThreeVector& p) const {
  return CreateChargeCarrier(charge, valley, p, currentTrack->GetPosition());
}

G4Track* 
G4CMPProcessUtils::CreateChargeCarrier(G4int charge, G4int valley,
				       G4double Ekin, 
				       const G4ThreeVector& dir,
				       const G4ThreeVector& pos) const {
  G4double carrierMass = 0.;
  if (charge==1) {
    carrierMass = theLattice->GetHoleMass();
  } else if (charge==-1) {
#ifdef G4CMP_SET_ELECTRON_MASS
    G4ThreeVector p_local = GetLocalDirection(dir);
    carrierMass = theLattice->GetElectronEffectiveMass(valley, p_local);
#else
    carrierMass = theLattice->GetElectronMass();
#endif
  }

  G4double carrierMom = std::sqrt(2.*Ekin*carrierMass);

  return CreateChargeCarrier(charge, valley, carrierMom*dir, pos);
}

G4Track* 
G4CMPProcessUtils::CreateChargeCarrier(G4int charge, G4int valley,
				       const G4ThreeVector& p,
				       const G4ThreeVector& pos) const {
  if (charge != 1 && charge != -1) {
    G4cerr << "ERROR:  CreateChargeCarrier invalid charge " << charge << G4endl;
    return 0;
  }

  G4ParticleDefinition* theCarrier = 0;
  G4double carrierMass=0., carrierEnergy=0.;
#ifdef G4CMP_SET_ELECTRON_MASS
  G4double carrierSpeed=0.;
#endif

  G4ThreeVector v_unit;
  if (charge==1) {
    theCarrier    = G4CMPDriftHole::Definition();
    carrierMass   = theLattice->GetHoleMass();
    carrierEnergy = 0.5 * p.mag2() / carrierMass;	// Non-relativistic
    v_unit = p.unit();
  } else {
    theCarrier    = G4CMPDriftElectron::Definition();
#ifdef G4CMP_SET_ELECTRON_MASS
    G4ThreeVector p_local = GetLocalDirection(p);
    carrierMass   = theLattice->GetElectronEffectiveMass(valley, p_local);
    carrierEnergy = theLattice->MapPtoEkin(valley, p_local);
    carrierSpeed  = theLattice->MapPtoV_el(valley, p_local).mag();
#else
    carrierMass   = theLattice->GetElectronMass();
    G4ThreeVector p_local = GetLocalDirection(p);
    G4ThreeVector v_local = theLattice->MapPtoV_el(valley, p_local);
    RotateToGlobalDirection(v_local);
    carrierEnergy = 0.5 * carrierMass * v_local.mag2();// Non-relativistic
    v_unit = v_local.unit();
#endif
  }

  G4DynamicParticle* secDP =
    new G4DynamicParticle(theCarrier, v_unit, carrierEnergy, carrierMass);

  G4Track* sec = new G4Track(secDP, currentTrack->GetGlobalTime(), pos);

  // Store wavevector in auxiliary info for track
  G4CMPTrackInformation* trackInfo = new G4CMPTrackInformation();
  trackInfo->SetValleyIndex(valley);
  sec->SetAuxiliaryTrackInformation(fPhysicsModelID, trackInfo);

#ifdef G4CMP_SET_ELECTRON_MASS
  if (charge == -1) {
    sec->SetVelocity(carrierSpeed);
    sec->UseGivenVelocity(true);
  }
#endif

  return sec;
}<|MERGE_RESOLUTION|>--- conflicted
+++ resolved
@@ -299,14 +299,9 @@
 void G4CMPProcessUtils::MakeGlobalRecoil(G4ThreeVector& kphonon) const {
   if (GetCurrentParticle() == G4CMPDriftElectron::Definition()) {
     kphonon = theLattice->MapK_HVtoP(GetValleyIndex(GetCurrentTrack()),kphonon);
-<<<<<<< HEAD
-  } else if (GetCurrentParticle() != G4CMPDriftHole::Definition()) {
-    kphonon *= hbarc;
-=======
   } else if (GetCurrentParticle() == G4CMPDriftHole::Definition()) {
     kphonon *= hbarc;
   } else {
->>>>>>> c8a0c8e5
     G4Exception("G4CMPProcessUtils::MakeGlobalPhonon", "DriftProcess006",
                 EventMustBeAborted, "Unknown charge carrier");
   }
