--- conflicted
+++ resolved
@@ -111,11 +111,7 @@
                                              const G4Step& /*aStep*/,
                                              G4ParticleChange& /*aParticleChange*/) {
   if (verboseLevel>1) {
-<<<<<<< HEAD
-    G4cout << GetProcessName() << ": Track absorbed" << G4endl;
-=======
     G4cout << GetProcessName() << "::DoAbsorption: Track absorbed" << G4endl;
->>>>>>> 8a27beb1
   }
 
   G4double ekin = GetKineticEnergy(aTrack);
@@ -137,10 +133,7 @@
   aParticleChange.ProposeTrackStatus(fStopAndKill);
 }
 
-<<<<<<< HEAD
 
-=======
->>>>>>> 8a27beb1
 void
 G4CMPDriftBoundaryProcess::DoReflection(const G4Track& aTrack, const G4Step& aStep,
                                         G4ParticleChange& /*aParticleChange*/) {
