/***********************************************************************\
 * This software is licensed under the terms of the GNU General Public *
 * License version 3 or later. See G4CMP/LICENSE for the full license. *
\***********************************************************************/

// $Id$
//
// 20140331  Inherit from G4CMPVDriftProcess to get subtype enforcement
// 20141029  Get output hits file from configuration manager
// 20150122  Use verboseLevel instead of compiler flag for debugging
// 20150212  Remove file IO. Use sensitive detectors instead
// 20150603  Add functionality to globally limit reflections
// 20160906  Follow constness of G4CMPBoundaryUtils
// 20170620  Follow interface changes in G4CMPUtils, G4CMPSecondaryUtils
// 20170802  M. Kelsey -- Replace phonon production with G4CMPEnergyPartition

#include "G4CMPDriftBoundaryProcess.hh"
#include "G4CMPConfigManager.hh"
#include "G4CMPDriftElectron.hh"
#include "G4CMPDriftHole.hh"
#include "G4CMPEnergyPartition.hh"
#include "G4CMPGeometryUtils.hh"
#include "G4CMPSecondaryUtils.hh"
#include "G4CMPSurfaceProperty.hh"
#include "G4CMPUtils.hh"
#include "G4GeometryTolerance.hh"
#include "G4LatticeManager.hh"
#include "G4LatticePhysical.hh"
#include "G4LogicalBorderSurface.hh"
#include "G4ParallelWorldProcess.hh"
#include "G4RandomDirection.hh"
#include "G4Step.hh"
#include "G4StepPoint.hh"
<<<<<<< HEAD
=======
#include "G4StepStatus.hh"
>>>>>>> ab2a3775
#include "G4Track.hh"
#include "G4TransportationManager.hh"
#include "G4VParticleChange.hh"
#include "G4VPhysicalVolume.hh"
#include "G4VSolid.hh"
#include <vector>


G4CMPDriftBoundaryProcess::G4CMPDriftBoundaryProcess(const G4String& name)
  : G4CMPVDriftProcess(name, fChargeBoundary), G4CMPBoundaryUtils(this),
    partitioner(new G4CMPEnergyPartition) {;}

G4CMPDriftBoundaryProcess::~G4CMPDriftBoundaryProcess() {
  delete partitioner;
}


// Process actions

G4double G4CMPDriftBoundaryProcess::
PostStepGetPhysicalInteractionLength(const G4Track& aTrack,
				     G4double previousStepSize,
				     G4ForceCondition* condition) {
  return GetMeanFreePath(aTrack, previousStepSize, condition);
}

<<<<<<< HEAD
G4double G4CMPDriftBoundaryProcess::GetMeanFreePath(const G4Track&,G4double,
						    G4ForceCondition* condition) {
=======
G4double G4CMPDriftBoundaryProcess::
GetMeanFreePath(const G4Track& aTrack, G4double /*previousStepSize*/,
		G4ForceCondition* condition) {
>>>>>>> ab2a3775
  *condition = Forced;
  return DBL_MAX;
}


G4VParticleChange* 
G4CMPDriftBoundaryProcess::PostStepDoIt(const G4Track& aTrack,
                                         const G4Step& aStep) {
  // NOTE:  G4VProcess::SetVerboseLevel is not virtual!  Can't overload it
  G4CMPBoundaryUtils::SetVerboseLevel(verboseLevel);

  aParticleChange.Initialize(aTrack);
  if (!IsGoodBoundary(aStep)) return &aParticleChange;

  if (verboseLevel>1) G4cout << GetProcessName() << "::PostStepDoIt" << G4endl;

  if (verboseLevel>2) {
    if (IsElectron()) {
      G4cout << " K_valley (" << GetValleyIndex(aTrack) << ") direction: "
	     << theLattice->MapPtoK_valley(GetValleyIndex(aTrack),
				   GetLocalMomentum(aTrack)).unit()
	     << G4endl;
    }
    G4cout << " K direction: " << GetLocalWaveVector(aTrack).unit()
           << "\n P direction: " << GetLocalMomentum(aTrack).unit() << G4endl;
  }

  ApplyBoundaryAction(aTrack, aStep, aParticleChange);
  return &aParticleChange;
}


// Decide and apply different surface actions; subclasses may override

G4bool G4CMPDriftBoundaryProcess::AbsorbTrack(const G4Track& aTrack,
                                              const G4Step& aStep) const {
  G4double absMinK = (G4CMP::IsElectron(aTrack) ? GetMaterialProperty("minKElec")
		      : G4CMP::IsHole(aTrack) ? GetMaterialProperty("minKHole")
		      : -1.);

  if (absMinK < 0.) {
    G4Exception("G4CMPDriftBoundaryProcess::AbsorbTrack", "Boundary003",
                EventMustBeAborted, "Invalid particle for this process.");
  }

  G4ThreeVector kvec = GetLocalWaveVector(aTrack);

  // NOTE:  K vector above is in local coords, must use local normal
  // Must use PreStepPoint volume for transform.
  G4ThreeVector surfNorm = G4CMP::GetLocalDirection(aTrack.GetTouchable(),
                                                    G4CMP::GetSurfaceNormal(aStep));

  if (verboseLevel>2) {
    G4cout << " AbsorbTrack: local k-perp " << kvec*surfNorm
	   <<" >? absMinK " << absMinK << G4endl;
  }

  return (kvec*surfNorm > absMinK) || G4CMPBoundaryUtils::AbsorbTrack(aTrack, aStep);
}


// May convert recombination into phonon

void G4CMPDriftBoundaryProcess::DoAbsorption(const G4Track& aTrack,
                                             const G4Step& aStep,
                                             G4ParticleChange&) {
  // Charge carrier gets killed and its energy goes into phonons.
  if (verboseLevel>1) {
    G4cout << GetProcessName() << "::DoAbsorption: Track absorbed" << G4endl;
  }

  *(G4CMPProcessUtils*)partitioner = *(G4CMPProcessUtils*)this;
  partitioner->UseVolume(aTrack.GetVolume());

  G4double eKin = GetKineticEnergy(aTrack);

<<<<<<< HEAD
  partitioner->DoPartition(0., eKin);
  partitioner->GetSecondaries(&aParticleChange);

  if (aParticleChange.GetNumberOfSecondaries() == 0) {	// Record energy release
    aParticleChange.ProposeNonIonizingEnergyDeposit(eKin);
=======
  //FIXME: What does the phonon distribution look like?
  G4double eDeb = theLattice->GetDebyeEnergy();
  size_t n = std::ceil(eKin / eDeb);
  aParticleChange.SetNumberOfSecondaries(n);
  while (eKin > 0.) {
    G4double E = eKin > eDeb ? eDeb : eKin;
    eKin -= eDeb;

    // Radiate phonons inward from surface
    G4ThreeVector normOut = G4CMP::GetSurfaceNormal(aStep);
    G4ThreeVector phononDir = G4RandomDirection();
    if (phononDir.dot(normOut) > 0.) phononDir = -phononDir;

    G4Track* sec = G4CMP::CreatePhonon(aTrack.GetTouchable(),
                                       G4PhononPolarization::UNKNOWN,
                                       phononDir, E,
                                       aTrack.GetGlobalTime(),
                                       aTrack.GetPosition());
    aParticleChange.AddSecondary(sec);
>>>>>>> ab2a3775
  }

  aParticleChange.ProposeEnergy(0.);
  aParticleChange.ProposeTrackStatus(fStopButAlive);
}


void G4CMPDriftBoundaryProcess::
DoReflection(const G4Track& aTrack, const G4Step& aStep,
	     G4ParticleChange& /*aParticleChange*/) {
  if (verboseLevel>1)
    G4cout << GetProcessName() << ": Track reflected" << G4endl;

  // Electrons and holes need to be handled separately until we further
  // generalize the physics.

  if (IsElectron())  DoReflectionElectron(aTrack, aStep, aParticleChange);
  else if (IsHole()) DoReflectionHole(aTrack, aStep, aParticleChange);
  else {
    G4Exception("G4CMPDriftBoundaryProcess::DoReflection", "Boundary004",
                EventMustBeAborted, "Invalid particle for this process.");
  }
}

void G4CMPDriftBoundaryProcess::
DoReflectionElectron(const G4Track& aTrack, const G4Step& aStep,
		     G4ParticleChange& /*aParticleChange*/) {
  if (verboseLevel>1)
    G4cout << GetProcessName() << ": Electron reflected" << G4endl;

  // Get outward normal from current volume
  G4ThreeVector surfNorm = G4CMP::GetSurfaceNormal(aStep);

  if (verboseLevel>2) {
    G4StepPoint* preP = aStep.GetPreStepPoint();
    G4StepPoint* postP = aStep.GetPostStepPoint();
    G4VPhysicalVolume* prePV = preP->GetPhysicalVolume();
    G4VPhysicalVolume* postPV = postP->GetPhysicalVolume();

    G4VSolid* preSolid = prePV->GetLogicalVolume()->GetSolid();
    G4ThreeVector prePos = preP->GetPosition();
    G4CMP::RotateToLocalPosition(preP->GetTouchable(), prePos);

    G4cout << " Sanity check: surfNorm " << surfNorm
	   << " Normal using prePV " << preSolid->SurfaceNormal(prePos)
	   << G4endl;

    // Transform postStep location to preStep coordinate system
    G4ThreeVector postPosInPre = postP->GetPosition();
    G4CMP::RotateToLocalPosition(preP->GetTouchable(), postPosInPre);
    EInside postIn = preSolid->Inside(postPosInPre);

    G4cout << " postStep @ " << postPosInPre << " in prePV coords"
	   << "\n Is postStep location outside of preStep Volume? "
	   << (postIn==kOutside ? "outside" :
	       postIn==kInside  ? "inside" :
	       postIn==kSurface ? "surface" : "INVALID") << G4endl;
  }

  G4ThreeVector vel = GetGlobalVelocityVector(aTrack);

  if (verboseLevel>2) {
    G4cout << " Old momentum direction " << GetGlobalMomentum(aTrack).unit()
	   << "\n Old velocity direction " << vel.unit() << G4endl;
  }

  // Specular reflection reverses velocity along normal
  G4double velNorm = vel * surfNorm;
  vel -= 2.*velNorm*surfNorm;
  
  if (verboseLevel>2)
    G4cout << " New velocity direction " << vel.unit() << G4endl;
  
  // Convert velocity back to momentum and update direction
  RotateToLocalDirection(vel);
  G4ThreeVector p = theLattice->MapV_elToP(GetCurrentValley(), vel);
  RotateToGlobalDirection(p);
  
  if (verboseLevel>2) {
    G4cout << " New momentum direction " << p.unit() << G4endl;
    
    // SANITY CHECK:  Does new momentum get back to new velocity?
    G4ThreeVector vnew = theLattice->MapPtoV_el(GetCurrentValley(),
						GetLocalDirection(p));
    RotateToGlobalDirection(vnew);
    G4cout << " Cross-check new v dir  " << vnew.unit() << G4endl;
  }
  
  FillParticleChange(GetCurrentValley(), p);	// Handle effective mass, vel
}

void G4CMPDriftBoundaryProcess::
DoReflectionHole(const G4Track& aTrack, const G4Step& aStep,
		 G4ParticleChange& /*aParticleChange*/) {
  if (verboseLevel>1)
    G4cout << GetProcessName() << ": Hole reflected" << G4endl;

  G4ThreeVector surfNorm = G4CMP::GetSurfaceNormal(aStep);

  G4ThreeVector momDir = aStep.GetPostStepPoint()->GetMomentumDirection();
  if (verboseLevel>2)
    G4cout << " Old momentum direction " << momDir << G4endl;
  
  G4double momNorm = momDir * surfNorm;
  momDir -= 2.*momNorm*surfNorm;
  
  if (verboseLevel>2)
    G4cout << " New momentum direction " << momDir << G4endl;
  
  aParticleChange.ProposeMomentumDirection(momDir);
}<|MERGE_RESOLUTION|>--- conflicted
+++ resolved
@@ -31,10 +31,7 @@
 #include "G4RandomDirection.hh"
 #include "G4Step.hh"
 #include "G4StepPoint.hh"
-<<<<<<< HEAD
-=======
 #include "G4StepStatus.hh"
->>>>>>> ab2a3775
 #include "G4Track.hh"
 #include "G4TransportationManager.hh"
 #include "G4VParticleChange.hh"
@@ -61,14 +58,8 @@
   return GetMeanFreePath(aTrack, previousStepSize, condition);
 }
 
-<<<<<<< HEAD
-G4double G4CMPDriftBoundaryProcess::GetMeanFreePath(const G4Track&,G4double,
-						    G4ForceCondition* condition) {
-=======
 G4double G4CMPDriftBoundaryProcess::
-GetMeanFreePath(const G4Track& aTrack, G4double /*previousStepSize*/,
-		G4ForceCondition* condition) {
->>>>>>> ab2a3775
+GetMeanFreePath(const G4Track&, G4double, G4ForceCondition* condition) {
   *condition = Forced;
   return DBL_MAX;
 }
@@ -145,33 +136,11 @@
 
   G4double eKin = GetKineticEnergy(aTrack);
 
-<<<<<<< HEAD
   partitioner->DoPartition(0., eKin);
   partitioner->GetSecondaries(&aParticleChange);
 
   if (aParticleChange.GetNumberOfSecondaries() == 0) {	// Record energy release
     aParticleChange.ProposeNonIonizingEnergyDeposit(eKin);
-=======
-  //FIXME: What does the phonon distribution look like?
-  G4double eDeb = theLattice->GetDebyeEnergy();
-  size_t n = std::ceil(eKin / eDeb);
-  aParticleChange.SetNumberOfSecondaries(n);
-  while (eKin > 0.) {
-    G4double E = eKin > eDeb ? eDeb : eKin;
-    eKin -= eDeb;
-
-    // Radiate phonons inward from surface
-    G4ThreeVector normOut = G4CMP::GetSurfaceNormal(aStep);
-    G4ThreeVector phononDir = G4RandomDirection();
-    if (phononDir.dot(normOut) > 0.) phononDir = -phononDir;
-
-    G4Track* sec = G4CMP::CreatePhonon(aTrack.GetTouchable(),
-                                       G4PhononPolarization::UNKNOWN,
-                                       phononDir, E,
-                                       aTrack.GetGlobalTime(),
-                                       aTrack.GetPosition());
-    aParticleChange.AddSecondary(sec);
->>>>>>> ab2a3775
   }
 
   aParticleChange.ProposeEnergy(0.);
