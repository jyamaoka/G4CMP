/***********************************************************************\
 * This software is licensed under the terms of the GNU General Public *
 * License version 3 or later. See G4CMP/LICENSE for the full license. *
\***********************************************************************/

// $Id$
// File:  G4CMPConfigMessenger.hh
//
// Description:	Macro command defitions to set user configuration in
//		G4CMPConfigManager.
//
// 20140904  Michael Kelsey
// 20141029  Add command to set output e/h positions file
// 20150106  Add command to toggle generate Luke phonons
// 20150122  Add command to rescale Epot file voltage by some factor
// 20150603  Add command to limit reflections in DriftBoundaryProcess
// 20160518  Add commands for Miller orientation, phonon bounces
// 20160624  Add command to select KV lookup tables vs. calculator
// 20160830  Add command to scale production of e/h pairs, like phonons
<<<<<<< HEAD
// 20170802  Add commands for separate Luke, downconversion scaing
// 20170815  Add command to set volume surface clearance
// 20170816  Remove directory and command handlers; G4UImessenger does it!
// 20170823  Move geometry-specific commands to examples
// 20170830  Add command for downsampling energy scale parameter
=======
// 20170821  Add command to select Edelweiss IV scattering model
>>>>>>> b8a126f9

#include "G4CMPConfigMessenger.hh"
#include "G4CMPConfigManager.hh"
#include "G4UIcmdWithABool.hh"
#include "G4UIcmdWithADouble.hh"
#include "G4UIcmdWithADoubleAndUnit.hh"
#include "G4UIcmdWithAString.hh"
#include "G4UIcmdWithAnInteger.hh"


// Constructor and destructor

G4CMPConfigMessenger::G4CMPConfigMessenger(G4CMPConfigManager* mgr)
<<<<<<< HEAD
  : G4UImessenger("/g4cmp/",
		  "User configuration for G4CMP phonon/charge carrier library"),
    theManager(mgr), verboseCmd(0), ehBounceCmd(0), pBounceCmd(0), clearCmd(0),
    minEPhononCmd(0), minEChargeCmd(0), minstepCmd(0), makePhononCmd(0),
    makeChargeCmd(0), lukePhononCmd(0), downconvCmd(0),
    dirCmd(0), kvmapCmd(0), fanoStatsCmd(0) {
=======
  : theManager(mgr), localCmdDir(false), cmdDir(0), verboseCmd(0),
    ehBounceCmd(0), pBounceCmd(0), voltageCmd(0), minEPhononCmd(0),
    minEChargeCmd(0), minstepCmd(0), makePhononCmd(0), makeChargeCmd(0),
    escaleCmd(0), fileCmd(0), dirCmd(0), hitsCmd(0), millerCmd(0),
    kvmapCmd(0), fanoStatsCmd(0), ivEdelCmd(0) {
  CreateDirectory("/g4cmp/",
		  "User configuration for G4CMP phonon/charge carrier library");

>>>>>>> b8a126f9
  verboseCmd = CreateCommand<G4UIcmdWithAnInteger>("verbose",
					   "Enable diagnostic messages");

  dirCmd = CreateCommand<G4UIcmdWithAString>("LatticeData",
			     "Set directory for lattice configuration files");
  dirCmd->AvailableForStates(G4State_PreInit);

  clearCmd = CreateCommand<G4UIcmdWithADoubleAndUnit>("clearance",
	      "Minimum distance from volume boundaries for new tracks");
  clearCmd->SetUnitCategory("Length");

  minstepCmd = CreateCommand<G4UIcmdWithADouble>("minimumStep",
			 "Set fraction of L0 for charge carrier minimum step");

  sampleECmd = CreateCommand<G4UIcmdWithADoubleAndUnit>("samplingEnergy",
			"Energy scale above which events/hits are downsampled");
  sampleECmd->SetGuidance("Below this energy, Geant4 energy deposits are");
  sampleECmd->SetGuidance("fully converted to charge carriers and phonons");
  sampleECmd->SetGuidance("by EnergyPartition.  Above, the conversion is");
  sampleECmd->SetGuidance("scaled by the ratio of this parameter to the G4");
  sampleECmd->SetGuidance("energy deposit.  This parameter overrides the");
  sampleECmd->SetGuidance("sampling rates 'producePhonons', 'produceCharges',");
  sampleECmd->SetGuidance("and 'sampleLuke'.");
  sampleECmd->SetUnitCategory("Energy");

  makePhononCmd = CreateCommand<G4UIcmdWithADouble>("producePhonons",
		    "Set rate of production of primary phonons");

  makeChargeCmd = CreateCommand<G4UIcmdWithADouble>("produceCharges",
		    "Set rate of production of primary charge carriers");

  lukePhononCmd = CreateCommand<G4UIcmdWithADouble>("sampleLuke",
		    "Set rate of Luke actual phonon production");

  downconvCmd = CreateCommand<G4UIcmdWithADouble>("downconvertPhonons",
		  "Set scale factor for rate of phonon downconversion process");

  minEPhononCmd = CreateCommand<G4UIcmdWithADoubleAndUnit>("minEPhonons",
          "Minimum energy for creating or tracking phonons");

  minEChargeCmd = CreateCommand<G4UIcmdWithADoubleAndUnit>("minECharges",
          "Minimum energy for creating or tracking charge carriers");

  ehBounceCmd = CreateCommand<G4UIcmdWithAnInteger>("chargeBounces",
		  "Maximum number of reflections allowed for charge carriers");

  pBounceCmd = CreateCommand<G4UIcmdWithAnInteger>("phononBounces",
		  "Maximum number of reflections allowed for phonons");

  kvmapCmd = CreateCommand<G4UIcmdWithABool>("useKVsolver",
			     "Use eigenvector solver for K-Vg conversion");
  kvmapCmd->SetParameterName("lookup",true,false);
  kvmapCmd->SetDefaultValue(true);

  fanoStatsCmd = CreateCommand<G4UIcmdWithABool>("enableFanoStatistics",
           "Modify input ionization energy according to Fano statistics.");
  fanoStatsCmd->SetDefaultValue(true);

  ivEdelCmd = CreateCommand<G4UIcmdWithABool>("useEdelweissIVRate",
           "Use Edelweiss parametrization for IV scattering rate.");
  ivEdelCmd->SetDefaultValue(true);
}


G4CMPConfigMessenger::~G4CMPConfigMessenger() {
  delete verboseCmd; verboseCmd=0;
  delete ehBounceCmd; ehBounceCmd=0;
  delete pBounceCmd; pBounceCmd=0;
  delete clearCmd; clearCmd=0;
  delete minEPhononCmd; minEPhononCmd=0;
  delete minEChargeCmd; minEChargeCmd=0;
  delete sampleECmd; sampleECmd=0;
  delete minstepCmd; minstepCmd=0;
  delete makePhononCmd; makePhononCmd=0;
  delete makeChargeCmd; makeChargeCmd=0;
  delete lukePhononCmd; lukePhononCmd=0;
  delete downconvCmd; downconvCmd=0;
  delete dirCmd; dirCmd=0;
  delete kvmapCmd; kvmapCmd=0;
  delete fanoStatsCmd; fanoStatsCmd=0;
}


// Parse user input and add to configuration

void G4CMPConfigMessenger::SetNewValue(G4UIcommand* cmd, G4String value) {
  if (cmd == verboseCmd) theManager->SetVerboseLevel(StoI(value));
  if (cmd == minstepCmd) theManager->SetMinStepScale(StoD(value));
  if (cmd == makePhononCmd) theManager->SetGenPhonons(StoD(value));
  if (cmd == makeChargeCmd) theManager->SetGenCharges(StoD(value));
  if (cmd == lukePhononCmd) theManager->SetLukeSampling(StoD(value));
  if (cmd == downconvCmd) theManager->SetDownconversionSampling(StoD(value));
  if (cmd == ehBounceCmd) theManager->SetMaxChargeBounces(StoI(value));
  if (cmd == pBounceCmd) theManager->SetMaxPhononBounces(StoI(value));
  if (cmd == dirCmd) theManager->SetLatticeDir(value);

  if (cmd == clearCmd)
    theManager->SetSurfaceClearance(clearCmd->GetNewDoubleValue(value));

  if (cmd == minEPhononCmd)
    theManager->SetMinPhononEnergy(minEPhononCmd->GetNewDoubleValue(value));

  if (cmd == minEChargeCmd)
    theManager->SetMinChargeEnergy(minEChargeCmd->GetNewDoubleValue(value));

  if (cmd == sampleECmd)
    theManager->SetSamplingEnergy(sampleECmd->GetNewDoubleValue(value));

  if (cmd == kvmapCmd) theManager->UseKVSolver(StoB(value));
  if (cmd == fanoStatsCmd) theManager->EnableFanoStatistics(StoB(value));
<<<<<<< HEAD
}
=======
  if (cmd == ivEdelCmd) theManager->UseIVEdelweiss(StoB(value));
}
>>>>>>> b8a126f9
<|MERGE_RESOLUTION|>--- conflicted
+++ resolved
@@ -17,15 +17,12 @@
 // 20160518  Add commands for Miller orientation, phonon bounces
 // 20160624  Add command to select KV lookup tables vs. calculator
 // 20160830  Add command to scale production of e/h pairs, like phonons
-<<<<<<< HEAD
 // 20170802  Add commands for separate Luke, downconversion scaing
 // 20170815  Add command to set volume surface clearance
 // 20170816  Remove directory and command handlers; G4UImessenger does it!
+// 20170821  Add command to select Edelweiss IV scattering model
 // 20170823  Move geometry-specific commands to examples
 // 20170830  Add command for downsampling energy scale parameter
-=======
-// 20170821  Add command to select Edelweiss IV scattering model
->>>>>>> b8a126f9
 
 #include "G4CMPConfigMessenger.hh"
 #include "G4CMPConfigManager.hh"
@@ -39,23 +36,12 @@
 // Constructor and destructor
 
 G4CMPConfigMessenger::G4CMPConfigMessenger(G4CMPConfigManager* mgr)
-<<<<<<< HEAD
   : G4UImessenger("/g4cmp/",
 		  "User configuration for G4CMP phonon/charge carrier library"),
     theManager(mgr), verboseCmd(0), ehBounceCmd(0), pBounceCmd(0), clearCmd(0),
     minEPhononCmd(0), minEChargeCmd(0), minstepCmd(0), makePhononCmd(0),
     makeChargeCmd(0), lukePhononCmd(0), downconvCmd(0),
-    dirCmd(0), kvmapCmd(0), fanoStatsCmd(0) {
-=======
-  : theManager(mgr), localCmdDir(false), cmdDir(0), verboseCmd(0),
-    ehBounceCmd(0), pBounceCmd(0), voltageCmd(0), minEPhononCmd(0),
-    minEChargeCmd(0), minstepCmd(0), makePhononCmd(0), makeChargeCmd(0),
-    escaleCmd(0), fileCmd(0), dirCmd(0), hitsCmd(0), millerCmd(0),
-    kvmapCmd(0), fanoStatsCmd(0), ivEdelCmd(0) {
-  CreateDirectory("/g4cmp/",
-		  "User configuration for G4CMP phonon/charge carrier library");
-
->>>>>>> b8a126f9
+    dirCmd(0), kvmapCmd(0), fanoStatsCmd(0), ivEdelCmd(0) {
   verboseCmd = CreateCommand<G4UIcmdWithAnInteger>("verbose",
 					   "Enable diagnostic messages");
 
@@ -166,9 +152,5 @@
 
   if (cmd == kvmapCmd) theManager->UseKVSolver(StoB(value));
   if (cmd == fanoStatsCmd) theManager->EnableFanoStatistics(StoB(value));
-<<<<<<< HEAD
-}
-=======
   if (cmd == ivEdelCmd) theManager->UseIVEdelweiss(StoB(value));
-}
->>>>>>> b8a126f9
+}