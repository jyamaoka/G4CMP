/***********************************************************************\
 * This software is licensed under the terms of the GNU General Public *
 * License version 3 or later. See G4CMP/LICENSE for the full license. *
\***********************************************************************/

/// \file library/include/G4LatticeReader.hh
/// \brief Implementation of the G4LatticeReader class
//
// NOTE:  This reader class for logical lattices should be moved to
//	  materials/ after the 10.0 release (and this comment removed).
// $Id$
//
// 20131106  M.Kelsey -- Add const to getenv() to avoid compiler warning.
// 20131112  Throw exception if input file fails.
// 20131115  Check file input arguments for maps for validity before use;
//		move ctor, dtor here; check stream pointer before closing.
// 20140218  Add support for charge-carrier functionality
// 20140306  Use Euler angles directly to fill electron valley
// 20140313  Use diagonal terms directly to fill electron mass tensor
// 20140314  Add charge-carrier propagation parameters
// 20140324  Add intervalley scattering parameters
// 20160517  Add basis vectors for lattice
// 20160615  Add elasticity tensor (cubic lattice only)
// 20160630  Drop loading of K-Vg lookup table files
// 20160701  Withdraw seting basis vectors, set crystal symmetry instead
// 20160727  Use G4CMP-specific units; allow multiple units for Debye energy
// 20160802  Use hep_pascal for pressure (Windows compatibility)
<<<<<<< HEAD
// 20170821  Add transverse sound speed, L->TT fraction
=======
// 20170810  Processing IV scattering matrix terms, allow "/eV" type units
// 20170821  For deformation potentials, specify eV/cm units; use regex match
//		for multiple optical IV potentials
>>>>>>> b8a126f9

#include "G4LatticeReader.hh"
#include "G4CMPConfigManager.hh"
#include "G4CMPCrystalGroup.hh"
#include "G4CMPUnitsTable.hh"
#include "G4ExceptionSeverity.hh"
#include "G4LatticeLogical.hh"
#include "G4PhysicalConstants.hh"
#include "G4SystemOfUnits.hh"
#include "G4UnitsTable.hh"
#include <fstream>
#include <limits>
#include <regex>
#include <stdlib.h>


// Constructor and destructor

G4LatticeReader::G4LatticeReader(G4int vb)
  : verboseLevel(vb?vb:G4CMPConfigManager::GetVerboseLevel()),
    psLatfile(0), pLattice(0), fToken(""), fValue(0.), f3Vec(0.,0.,0.),
    fDataDir(G4CMPConfigManager::GetLatticeDir()),
    mElectron(electron_mass_c2/c_squared) {
  G4CMPUnitsTable::Init();	// Ensures thread-by-thread initialization
}

G4LatticeReader::~G4LatticeReader() {
  delete psLatfile; psLatfile = 0;
}


// Main drivers to read configuration from file or stream

G4LatticeLogical* G4LatticeReader::MakeLattice(const G4String& filename) {
  if (verboseLevel) G4cout << "G4LatticeReader " << filename << G4endl;

  if (!OpenFile(filename)) {
    G4ExceptionDescription msg;
    msg << "Unable to open " << filename;
    G4Exception("G4LatticeReader::MakeLattice", "Lattice001",
		FatalException, msg);
    return 0;
  }

  pLattice = new G4LatticeLogical;	// Create lattice to be filled

  G4bool goodLattice = true;
  while (!psLatfile->eof()) {
    goodLattice &= ProcessToken();
  }
  CloseFile();

  if (!goodLattice) {
    G4ExceptionDescription msg;
    msg << "Error reading lattice from " << filename;
    G4Exception("G4LatticeReader::MakeLattice", "Lattice002",
		FatalException, msg);
    delete pLattice;
    pLattice = 0;
  }

  if (verboseLevel>1)
    G4cout << "G4LatticeReader produced\n" << *pLattice << G4endl;

  return pLattice;	// Lattice complete; return pointer with ownership
}


// Open local file or file found under data path

G4bool G4LatticeReader::OpenFile(const G4String& filename) {
  if (verboseLevel)
    G4cout << "G4LatticeReader::OpenFile " << filename << G4endl;

  G4String filepath = filename;
  psLatfile = new std::ifstream(filepath);
  if (!psLatfile->good()) {			// Local file not found
    filepath = fDataDir + "/" + filename;
    psLatfile->open(filepath);			// Try data directory
    if (!psLatfile->good()) {
      CloseFile();
      return false;
    }
    if (verboseLevel>1) G4cout << " Found file " << filepath << G4endl;
  }

  return true;
}

// Close and delete input stream

void G4LatticeReader::CloseFile() {
  if (psLatfile) psLatfile->close();
  delete psLatfile;
  psLatfile = 0;
}


// Read next token from file, use it to store next data into lattice

G4bool G4LatticeReader::ProcessToken() {
  fToken = "";
  *psLatfile >> fToken;
  if (fToken.empty() || psLatfile->eof()) return true;	// End of file reached

  if (verboseLevel>1) G4cout << " ProcessToken " << fToken << G4endl;

  fToken.toLower();
  if (fToken.contains('#')) return SkipComments();	// Ignore rest of line
  if (fToken == "dyn")      return ProcessConstants();	// Dynamical parameters
  if (fToken == "stiffness" ||
      fToken == "cij")      return ProcessStiffness();  // Elasticity element
  if (fToken == "emass")    return ProcessMassTensor();	// e- mass eigenvalues
  if (fToken == "valley")   return ProcessEulerAngles(fToken); // e- drift dirs
  if (fToken == "debye")    return ProcessDebyeLevel(); // Freq or temperature
  if (fToken == "ivdeform") return ProcessDeformation(); // D0, D1 potentials
  if (fToken == "ivenergy") return ProcessThresholds();  // D0, D1 Emin

  if (G4CMPCrystalGroup::Group(fToken) >= 0)		// Crystal dimensions
                            return ProcessCrystalGroup(fToken);

  return ProcessValue(fToken);				// Single numeric value
}

// Eat remainder of line, assuming a '#' token was found

G4bool G4LatticeReader::SkipComments() {
  psLatfile->ignore(std::numeric_limits<std::streamsize>::max(), '\n');
  return true;		// Never fails
}

// Read double value from file, store based on name string

G4bool G4LatticeReader::ProcessValue(const G4String& name) {
  *psLatfile >> fValue;
  if (verboseLevel>1) G4cout << " ProcessValue " << fValue << G4endl;

  G4bool good = true;
  if      (name == "alpha")      pLattice->SetAlpha(fValue*ProcessUnits("Energy"));
  else if (name == "beta")       pLattice->SetBeta(fValue*ProcessUnits("Pressure"));
  else if (name == "gamma")      pLattice->SetGamma(fValue*ProcessUnits("Pressure"));
  else if (name == "lambda")     pLattice->SetLambda(fValue*ProcessUnits("Pressure"));
  else if (name == "mu")         pLattice->SetMu(fValue*ProcessUnits("Pressure"));
  else if (name == "scat")       pLattice->SetScatteringConstant(fValue*ProcessUnits("Time cubed"));
  else if (name == "b")          pLattice->SetScatteringConstant(fValue*ProcessUnits("Time cubed"));
  else if (name == "decay")      pLattice->SetAnhDecConstant(fValue*ProcessUnits("Time fourth"));
  else if (name == "a")          pLattice->SetAnhDecConstant(fValue*ProcessUnits("Time fourth"));
  else if (name == "ldos")       pLattice->SetLDOS(fValue);
  else if (name == "stdos")      pLattice->SetSTDOS(fValue);
  else if (name == "ftdos")      pLattice->SetFTDOS(fValue);
  else if (name == "decaytt")    pLattice->SetAnhTTFrac(fValue);
  else if (name == "bandgap")    pLattice->SetBandGapEnergy(fValue*ProcessUnits("Energy"));
  else if (name == "pairenergy") pLattice->SetPairProductionEnergy(fValue*ProcessUnits("Energy"));
  else if (name == "fanofactor") pLattice->SetFanoFactor(fValue);
  else if (name == "neutdens")   pLattice->SetImpurities(fValue*ProcessUnits("Volume"));
  else if (name == "epsilon")    pLattice->SetPermittivity(fValue);
  else if (name == "vsound")     pLattice->SetSoundSpeed(fValue*ProcessUnits("Velocity"));
  else if (name == "vtrans")     pLattice->SetTransverseSoundSpeed(fValue*ProcessUnits("Velocity"));
  else if (name == "escat")      pLattice->SetElectronScatter(fValue*ProcessUnits("Length"));
  else if (name == "l0_e")       pLattice->SetElectronScatter(fValue*ProcessUnits("Length"));
  else if (name == "hscat")      pLattice->SetHoleScatter(fValue*ProcessUnits("Length"));
  else if (name == "l0_h")       pLattice->SetHoleScatter(fValue*ProcessUnits("Length"));
  else if (name == "hmass")      pLattice->SetHoleMass(fValue*mElectron);
  else if (name == "acdeform")   pLattice->SetAcousticDeform(fValue*ProcessUnits("Energy"));
  else if (name == "ivfield")    pLattice->SetIVField(fValue*ProcessUnits("Electric field"));
  else if (name == "ivrate")     pLattice->SetIVRate(fValue*ProcessUnits("Frequency"));
  else if (name == "ivpower")    pLattice->SetIVExponent(fValue);
  else if (name == "ivexponent") pLattice->SetIVExponent(fValue);
  else {
    G4cerr << "G4LatticeReader: Unrecognized token " << name << G4endl;
    good = false;
  }

  return good;
}

// Process list of values with associated unit

G4bool G4LatticeReader::ProcessList(const G4String& unitcat) {
  if (verboseLevel>1) G4cout << " ProcessList " << unitcat << G4endl;

  // Prepare input buffers for reading multiple values, up to unit string
  fList.clear();

  G4String token;
  char* eonum = 0;	// Will point to end of valid number string (NUL)
  do {
    *psLatfile >> token;
    fValue = strtod(token.c_str(), &eonum);
    if (*eonum == '\0') fList.push_back(fValue);
  } while (psLatfile->good() && *eonum == '\0');

  ProcessUnits(token, unitcat);		// Non-numeric token is trailing unit
  for (size_t i=0; i<fList.size(); i++) fList[i] *= fUnits;

  return psLatfile->good();
}


// Process specific parameters with unique formats

G4bool G4LatticeReader::ProcessConstants() {
  G4double beta=0., gamma=0., lambda=0., mu=0.;
  *psLatfile >> beta >> gamma >> lambda >> mu;
  ProcessUnits("Pressure");

  if (verboseLevel>1)
    G4cout << " ProcessConstants " << beta << " " << gamma
           << " " << lambda << " " << mu << " " << fUnitName << G4endl;

  pLattice->SetDynamicalConstants(beta*fUnits, gamma*fUnits, lambda*fUnits,
                                  mu*fUnits);

  return psLatfile->good();
}

// Read lattice constants and angles for specified symmetry

G4bool G4LatticeReader::ProcessCrystalGroup(const G4String& name) {
  if (verboseLevel>1) G4cout << " ProcessCrystalGroup " << name << G4endl;

  // Input buffers for reading; different crystals need different data
  G4double a=0., b=0., c=0., alpha=0., beta=0., gamma=0.;
  G4double lunit=0., degOrRad=0.;		// Length and angle units

  G4CMPCrystalGroup::Bravais group = G4CMPCrystalGroup::Group(name);
  if (verboseLevel>2) G4cout << " group code " << group << G4endl;

  switch (group) {
  case G4CMPCrystalGroup::amorphous:
    a=b=c=1.; lunit=1.; break;			// No lattice constants
  case G4CMPCrystalGroup::cubic:
    *psLatfile >> a; b=c=a; 			// Equal sides, orthogonal
    lunit = ProcessUnits("Length");
    break;
  case G4CMPCrystalGroup::tetragonal:
  case G4CMPCrystalGroup::hexagonal:
    *psLatfile >> a >> c; b=c;			// Two sides, orthogonal
    lunit = ProcessUnits("Length");
    break;
  case G4CMPCrystalGroup::orthorhombic:
    *psLatfile >> a >> b >> c;			// Three sides, orthogonal
    lunit = ProcessUnits("Length");
    break;
  case G4CMPCrystalGroup::rhombohedral:
    *psLatfile >> a; b=c=a;
    lunit = ProcessUnits("Length");
    *psLatfile >> alpha;
    degOrRad = ProcessUnits("Angle");
    break;
  case G4CMPCrystalGroup::monoclinic:
    *psLatfile >> a >> b >> c;
    lunit = ProcessUnits("Length");
    *psLatfile >> alpha;
    degOrRad = ProcessUnits("Angle");
    break;
  case G4CMPCrystalGroup::triclinic:
    *psLatfile >> a >> b >> c;
    lunit = ProcessUnits("Length");
    *psLatfile >> alpha >> beta >> gamma;
    degOrRad = ProcessUnits("Angle");
    break;
  default: break;
  }

  if (verboseLevel>1) {
    G4cout << " a " << a*lunit/angstrom << " b " << b*lunit/angstrom
	   << " c " << c*lunit/angstrom << " Ang "
	   << " alpha " << alpha/deg << " beta " << beta/deg
	   << " gamma " << gamma/deg << " deg" << G4endl;
  }

  pLattice->SetCrystal(group, a*lunit, b*lunit, c*lunit,
		       alpha*degOrRad, beta*degOrRad, gamma*degOrRad);

  return psLatfile->good();
}

// Read frequency, temperature or energy for Debye level (phonon primaries)

G4bool G4LatticeReader::ProcessDebyeLevel() {
  *psLatfile >> fValue;
  G4double dval = fValue*ProcessUnits("Energy,Frequency,Temperature");

  if (verboseLevel>1)
    G4cout << "ProcessDebyeLevel " << fValue << " " << fUnitName << G4endl;

  if (fUnitCat == "Energy")      pLattice->SetDebyeEnergy(dval);
  if (fUnitCat == "Frequency")   pLattice->SetDebyeFreq(dval);
  if (fUnitCat == "Temperature") pLattice->SetDebyeTemp(dval);

  return psLatfile->good();
}

// Read element of reduced elasticity (stiffness) matrix

G4bool G4LatticeReader::ProcessStiffness() {
  G4int p=0, q=0;	// Indices of reduced matrix
  G4double value=0.;	// Matrix element in pascals

  *psLatfile >> p >> q >> value;
  if (verboseLevel>1)
    G4cout << "ProcessStiffness " << p << " " << q << " " << value << G4endl;

  // Convention for indices is C11-C66
  pLattice->SetCpq(p,q,value*ProcessUnits("Pressure"));
  return psLatfile->good();
}

// Read diagonal scale factors for drift electron mass tensor

G4bool G4LatticeReader::ProcessMassTensor() {
  G4double mxx=1., myy=1., mzz=1.;
  *psLatfile >> mxx >> myy >> mzz;
  if (verboseLevel>1)
    G4cout << " ProcessMassTensor " << mxx << " " << myy << " " << mzz
	   << G4endl;

  pLattice->SetMassTensor(mxx, myy, mzz);
  return psLatfile->good();
}

// Read Euler angles (phi, theta, psi) for named rotation matrix

G4bool G4LatticeReader::ProcessEulerAngles(const G4String& name) {
  G4double phi=0., theta=0., psi=0.;
  *psLatfile >> phi >> theta >> psi;
  if (verboseLevel>1)
    G4cout << " ProcessEulerAngles " << name << " " << phi << " " 
	   << theta << " " << psi << G4endl;

  if (name != "valley") {
    G4cerr << "G4LatticeReader: Unknown rotation matrix " << name << G4endl;
    return false;
  }

  G4double degOrRad = ProcessUnits("Angle");
  pLattice->AddValley(phi*degOrRad, theta*degOrRad, psi*degOrRad);
  return psLatfile->good();
}

// Read deformation potentials and thresholds for IV scattering

G4bool G4LatticeReader::ProcessDeformation() {
  if (verboseLevel>1) G4cout << " ProcessDeformation " << G4endl;

  G4bool okay = ProcessList("Energy/Length");
  if (okay) pLattice->SetIVDeform(fList);

  return okay;
}

G4bool G4LatticeReader::ProcessThresholds() {
  if (verboseLevel>1) G4cout << " ProcessThresholds " << G4endl;

  G4bool okay = ProcessList("Energy");
  if (okay) pLattice->SetIVEnergy(fList);

  return okay;
}


// Read expected dimensions for value from file, return scale factor
// Input argument "unitcat" may be comma-delimited list of categories

G4double G4LatticeReader::ProcessUnits(const G4String& unitcat) {
  *psLatfile >> fUnitName;
  return ProcessUnits(fUnitName, unitcat);
}

G4double G4LatticeReader::ProcessUnits(const G4String& unit,
				       const G4String& unitcat) {
  if (verboseLevel>1)
    G4cout << " ProcessUnits " << unit << " " << unitcat << G4endl;

  // Look for leading "/" for inverse units (density, per eV, etc.)
  G4bool inverse = (unit(0)=='/');
  
  fUnitName = unit;
  if (inverse) fUnitName = fUnitName(1,unit.length()-1);

  // Do processing -- invalid input string will cause fatal exception
  fUnits    = G4UnitDefinition::GetValueOf(fUnitName);
  fUnitCat  = G4UnitDefinition::GetCategory(fUnitName);

  // Ensure that units properly match user-requested categories
  if (fUnitCat.empty() || !unitcat.contains(fUnitCat)) {
    G4ExceptionDescription msg;
    msg << "Expected " << unitcat << " units, got " << fUnitName << " ("
	<< fUnitCat << ")";
    G4Exception("G4LatticeReader::ProcessUnits", "Lattice003",
		FatalException, msg);
    return 0.;
  }

  return inverse ? 1./fUnits : fUnits;	// Return value for convenient inlining
}<|MERGE_RESOLUTION|>--- conflicted
+++ resolved
@@ -25,13 +25,10 @@
 // 20160701  Withdraw seting basis vectors, set crystal symmetry instead
 // 20160727  Use G4CMP-specific units; allow multiple units for Debye energy
 // 20160802  Use hep_pascal for pressure (Windows compatibility)
-<<<<<<< HEAD
-// 20170821  Add transverse sound speed, L->TT fraction
-=======
 // 20170810  Processing IV scattering matrix terms, allow "/eV" type units
 // 20170821  For deformation potentials, specify eV/cm units; use regex match
 //		for multiple optical IV potentials
->>>>>>> b8a126f9
+// 20170821  Add transverse sound speed, L->TT fraction
 
 #include "G4LatticeReader.hh"
 #include "G4CMPConfigManager.hh"
