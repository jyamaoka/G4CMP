/***********************************************************************\
 * This software is licensed under the terms of the GNU General Public *
 * License version 3 or later. See G4CMP/LICENSE for the full license. *
\***********************************************************************/

/// \file library/src/G4CMPVLukeScattering.cc
/// \brief Implementation of the G4CMPVLukeScattering class
//
// $Id$
//
// 20150111  New base class for both electron and hole Luke processes
// 20150122  Use verboseLevel instead of compiler flag for debugging
// 20160624  Use GetTrackInfo() accessor
// 20160830  Replace direct use of G4CMP_MAKE_PHONONS with ChooseWeight
// 20161114  Use new DriftTrackInfo
// 20170602  Use G4CMPUtils for track identity functions
// 20170802  Use G4CMP_LUKE_SAMPLE biasing with ChooseWeight()
// 20170805  Use scattering-rate model
// 20170907  Make process non-forced; check only for boundary crossing
// 20170928  Hide "output" usage behind verbosity check, as well as G4CMP_DEBUG
// 20180827  Add debugging output with weight calculation.
// 20190816  Add flag to track secondary phonons immediately (c.f. G4Cerenkov)
// 20201109  Modify debugging output file with additional information, move
//		debugging output creation to PostStepDoIt to allows settting
//		process verbosity via macro commands.
// 20201119  Put kinematics selection in accept/reject loop insted of quitting.
// 20201124  Include track momenta (before and after) in diagnostic output.
// 20201207  For electrons, add energy conservation check in accept/reject.
// 20210225  Improve kinematics: do not transform the phonon vector.  Leave
//		in place code for electrons to assign final-state to valley
//		closest to momentum direction.  Commented out now, as it leads
//		to non-physical reduction of total Luke emission.
// 20220907  G4CMP-316 -- Pass track into CreatePhonon instead of touchable.
<<<<<<< HEAD
=======
// 20221210  Fix loss of significance on Ephonon: Ephonon now is being
// 		calculated from Erecoil instead of qvec to avoid loss of
// 		significance.
// 20221210  Fix to where Erecoil mass was not being multiplied by c_squared
// 		for Holes, resulting into wrong units.
// 20240207  Adapting Luke Scattering with new kinematics. Reverting the
//              use of effective mass for electrons and adding electron mass
//              back. Adding InitializeParticleChange to get the correct Ekin
>>>>>>> 8bb7ab3d

#include "G4CMPLukeScattering.hh"
#include "G4CMPConfigManager.hh"
#include "G4CMPDriftElectron.hh"
#include "G4CMPDriftHole.hh"
#include "G4CMPDriftTrackInfo.hh"
#include "G4CMPLukeEmissionRate.hh"
#include "G4CMPSecondaryUtils.hh"
#include "G4CMPTrackUtils.hh"
#include "G4CMPUtils.hh"
#include "G4DynamicParticle.hh"
#include "G4ExceptionSeverity.hh"
#include "G4LatticeManager.hh"
#include "G4LatticePhysical.hh"
#include "G4PhononPolarization.hh"
#include "G4PhysicalConstants.hh"
#include "G4RandomDirection.hh"
#include "G4Step.hh"
#include "G4StepPoint.hh"
#include "G4SystemOfUnits.hh"
#include "G4Track.hh"
#include "G4VParticleChange.hh"
#include "Randomize.hh"
#include <iostream>
#include <fstream>


// Constructor and destructor

G4CMPLukeScattering::G4CMPLukeScattering(G4VProcess* stepper)
  : G4CMPVDriftProcess("G4CMPLukeScattering", fLukeScattering),
    stepLimiter(stepper), secondariesFirst(true) {
  UseRateModel(new G4CMPLukeEmissionRate);
}

G4CMPLukeScattering::~G4CMPLukeScattering() {
#ifdef G4CMP_DEBUG
  if (output.is_open()) output.close();
#endif
}


// Physics

G4VParticleChange* G4CMPLukeScattering::PostStepDoIt(const G4Track& aTrack,
                                                     const G4Step& aStep) {
  // Is the initializer in the correct place or should it be after the
  // boundary check?
  InitializeParticleChange(GetValleyIndex(aTrack), aTrack);
  G4StepPoint* postStepPoint = aStep.GetPostStepPoint();
  
  if (verboseLevel > 1) {
    G4cout << GetProcessName() << "::PostStepDoIt: Step limited by process "
           << postStepPoint->GetProcessDefinedStep()->GetProcessName()
           << G4endl;
  }

  // Don't do anything at a volume boundary
  if (postStepPoint->GetStepStatus()==fGeomBoundary) {
    return G4VDiscreteProcess::PostStepDoIt(aTrack, aStep);
  }

#ifdef G4CMP_DEBUG
  if (verboseLevel && !output.is_open()) {
    output.open("LukePhononEnergies");
    if (!output.good()) {
      G4Exception("G4LatticeReader::MakeLattice", "Lattice001",
		  FatalException, "Unable to open LukePhononEnergies");
    }

    output << "Track ID, Track Type,Track Weight,Track Energy [eV],Track Momentum [eV],WaveVector,"
	   << "Phonon Theta,Phonon Energy [eV],Phonon Weight,Recoil WaveVector,"
	   << "Final Energy [eV],Final Momentum [eV]"
	   << std::endl;
  }
#endif

  // For convenience in diagnostic output below
  const G4String& trkName = aTrack.GetDefinition()->GetParticleName();

  // Collect ancillary information needed for kinematics
  auto trackInfo = G4CMP::GetTrackInfo<G4CMPDriftTrackInfo>(aTrack);
  const G4LatticePhysical* lat = trackInfo->Lattice();

  G4int iValley = GetValleyIndex(aTrack);	// Doesn't change valley

  // NOTE: Track kinematics include post-step acceleration from E-field
  G4ThreeVector ptrk = GetLocalDirection(aStep.GetPostStepPoint()->GetMomentum());
  G4ThreeVector ktrk(0.);
  G4double mass = 0.;
  G4double Etrk = 0.;
  if (IsElectron()) {
    ktrk = lat->MapPtoK(iValley, ptrk);
    // Turning wavevector to spherical frame where electrons act like holes
    // as the mass is isotropic
    ktrk = lat->EllipsoidalToSphericalTranformation(iValley, ktrk);
    mass = lat->GetElectronMass();
    Etrk = lat->MapPtoEkin(iValley, ptrk);
  } else if (IsHole()) {
    ktrk = GetLocalWaveVector(aTrack);
    mass = lat->GetHoleMass();
    Etrk = GetKineticEnergy(aTrack);
  } else {
    G4Exception("G4CMPLukeScattering::PostStepDoIt", "Luke002",
                EventMustBeAborted, "Unknown charge carrier");
    return &aParticleChange;
  }

  G4ThreeVector kdir = ktrk.unit();
  G4double kmag = ktrk.mag();
  G4double gammaSound = 1/sqrt(1.-lat->GetSoundSpeed()*lat->GetSoundSpeed()/c_squared);
  G4double kSound = gammaSound * lat->GetSoundSpeed() * mass / hbar_Planck;

  // Sanity check: this should have been done in MFP already
  if (kmag <= kSound) return &aParticleChange;

  // *** TURN ON LATTICE VERBOSITY
  G4int latVerbose = lat->GetVerboseLevel();
  lat->SetVerboseLevel(verboseLevel);

  if (verboseLevel > 1) {
    G4cout << " E_track " << Etrk/eV << " eV"
	   << " mass " << mass*c_squared/electron_mass_c2 << " m_e"
	   << G4endl;

    G4ThreeVector p_global = GetGlobalMomentum(aTrack);
    G4cout << "p_global = " << p_global/eV << " " << p_global.mag()/eV << " eV"
	   << G4endl
	   << " p_local = " << ptrk/eV << " " << ptrk.mag()/eV<< " eV"
	   << G4endl;

    if (IsElectron()) {
      G4ThreeVector kvalley = theLattice->MapPtoK(iValley, ptrk);
      G4ThreeVector pvalley = kvalley * hbarc;
      G4cout << " valley " << iValley << " along "
	     << theLattice->GetValleyAxis(iValley) << G4endl
	     << " p_valley = " << pvalley/eV << " " << pvalley.mag()/eV
	     << " eV" << G4endl
	     << " k = " << kvalley/eV << " " << kvalley.mag()/eV
	     << " eV" << G4endl;
    }

    G4cout << " ktrk = " << ktrk << " kmag " << kmag << G4endl
	   << " k/ks = " << kmag/kSound << " acos(ks/k) = " << acos(kSound/kmag)
	   << G4endl;
  }

  // Final state kinematics, generated in accept/reject loop below
  G4double theta_phonon=0, phi_phonon=0, q=0, Ephonon=0, Erecoil=0, qmag=0;
  G4ThreeVector qvec, k_recoil, precoil;	// Outgoing wave vectors
  G4int newValley = iValley;			// Test for valley change

  // Iterate to avoid non-physical phonon emission
  const G4int maxThrows = 1000;		// Avoids potential infinite loop
  G4bool goodThrow = false;
  G4int iThrow = 0;
  while (!goodThrow && iThrow++ < maxThrows) {
    theta_phonon = MakePhononTheta(kmag, kSound);
    phi_phonon   = G4UniformRand()*twopi;
    q = 2*(kmag*cos(theta_phonon)-kSound);

    if (verboseLevel > 1) {
      G4cout << " theta_phonon = " << theta_phonon
	     << " phi_phonon = " << phi_phonon << " q = " << q << G4endl;
    }
    
    // Sanity check for phonon production: should be forward, like Cherenkov
    if (theta_phonon>acos(kSound/kmag) || theta_phonon>halfpi) {
      if (verboseLevel) {
	G4cerr << GetProcessName() << " TRY AGAIN: theta_phonon "
	       << theta_phonon << " exceeds cone angle " << acos(kSound/kmag)
	       << G4endl;
      }

      continue;			// Try again
    }
    
    // Generate phonon momentum vector
    qvec = q*kdir;
    qvec.rotate(kdir.orthogonal(), theta_phonon);
    qvec.rotate(kdir, phi_phonon);
    
    if (verboseLevel > 1) {
      G4cout << " qvec = " << qvec << G4endl
	     << " ktrk.qvec = " << ktrk.dot(qvec)/(kmag*q)
	     << " ktr-qvec angle " << acos(ktrk.dot(qvec)/(kmag*q))
	     << G4endl;
    }
    
    // Get recoil wavevector (in HV frame), convert to new local momentum
    k_recoil = ktrk - qvec;
    qmag = qvec.mag();
    Ephonon = MakePhononEnergy(qmag);
    // Make sure energy is conserved
    Erecoil = Etrk - Ephonon;

    if (IsHole()) {
      precoil = k_recoil * hbarc;
    } else {
      // Rotating phonon wavevector out of valley frame into solid frame
      qvec = lat->SphericalToEllipsoidalTranformation(iValley, qvec);
      qvec = qmag * qvec.unit();
      // First transform the recoil wavevector back to the ellipsoidal frame
      precoil = lat->SphericalToEllipsoidalTranformation(iValley, k_recoil);
      // Then transform the recoil wavevector to transport momentum
      precoil = lat->MapKtoP(iValley, precoil);
      // Energy should be conserved, so we use the precoil to get the direction
      // of the movement, while the magnitude of the momentum is given by the
      // Erecoil and direction of the movement and the valley.
      precoil = lat->MapEkintoP(iValley, precoil, Erecoil);
    }

    if (verboseLevel > 1) {
      G4cout << "p_recoil = " << precoil/eV << " " << precoil.mag()/eV << G4endl
	     << "E_recoil = " << Erecoil/eV << " eV" << G4endl;
    }
    
    if (verboseLevel > 1) {
      G4cout << " E_phonon = " << Ephonon/eV << " eV" << G4endl;
    }

    // Sanity check for electrons: recoil energy must be smaller
    if (IsElectron()) {
      /***** Leave code in place for future tuning of IV scattering
      // See if momentum should be kicked into new valley
      newValley = FindNearestValley(precoil);

      if (verboseLevel && iValley != newValley) {
	G4double ErecNew = lat->MapPtoEkin(newValley, precoil);

	G4cout << " MOVED valley " << iValley << " to " << newValley
	       << " Erecoil : original " << Erecoil/eV << " new "
	       << ErecNew/eV << " eV" << G4endl;

	Erecoil = ErecNew;
      }
      *****/

      G4double Efinal = Erecoil + Ephonon;
      G4double DeltaE = Efinal - GetKineticEnergy(aTrack);

      if (DeltaE > 1e-9) {
	if (verboseLevel>1) {
	  G4cerr << " ECONS: E(recoil+phonon) " << Efinal/eV << " eV"
		 << " too large by " << DeltaE/eV << G4endl;
	}
      }

      // If too little outgoing energy, rescale momentum to balance
      if (DeltaE < -1e-9) {
	if (verboseLevel>1) {
	  G4cerr << " ECONS: E(recoil+phonon) " << Efinal/eV << " eV"
		 << " too small by " << DeltaE/eV << G4endl;
	}
      }
    }

    goodThrow = true;		// Nothing failed, get out of loop
  }	// while (goodThrow...)

  if (!goodThrow) {
    G4cerr << GetProcessName() << " ERROR: Unable to generate phonon after "
	   << iThrow << " attempts" << G4endl;

    lat->SetVerboseLevel(latVerbose);
    return &aParticleChange;	// Unable to generate phonon
  } else if (verboseLevel && iThrow>1) {
    G4cout << GetProcessName() << " " << trkName << " phonon required "
	   << iThrow << " attempts" << G4endl;
  }

  // Report phonon emission results
  if (verboseLevel > 1) {
    G4cout << "q = " << q << " |qvec| " << qvec.mag() << G4endl
	   << " Ephonon = " << Ephonon/eV << " eV" << G4endl
           << " k_recoil(HV) = " << k_recoil << " " << k_recoil.mag()
	   << " newValley = " << newValley
           << G4endl;
  }

#ifdef G4CMP_DEBUG
  if (output.good()) {
    output << aTrack.GetTrackID() << "," << trkName << ","
	   << aTrack.GetWeight() << "," << GetKineticEnergy(aTrack)/eV << ","
	   << GetLocalMomentum(aTrack).mag()/eV << "," << kmag << ","
	   << theta_phonon << "," << Ephonon/eV << ",";
  }
#endif

  // Create real phonon to be propagated, with random polarization
  // If phonon is not created, register the energy as deposited
  G4double weight =
    G4CMP::ChoosePhononWeight(G4CMPConfigManager::GetLukeSampling());
  if (weight > 0.) {
    G4Track* phonon = G4CMP::CreatePhonon(aTrack,
					  G4PhononPolarization::UNKNOWN,
                                          qvec, Ephonon,
                                          aTrack.GetGlobalTime(),
                                          aTrack.GetPosition());
    // Secondary's weight has to be multiplicative with its parent's
    phonon->SetWeight(aTrack.GetWeight() * weight);
    if (verboseLevel>1) {
      G4cout << "phonon wt " << phonon->GetWeight()
	     << " : track " << aTrack.GetTrackID()
	     << " wt " << aTrack.GetWeight()
	     << "  thrown wt " << weight << G4endl;
    }

    aParticleChange.SetSecondaryWeightByProcess(true);
    aParticleChange.SetNumberOfSecondaries(1);
    aParticleChange.AddSecondary(phonon);

    // If user wants to track phonons immediately, put track back on stack
    if (secondariesFirst && aTrack.GetTrackStatus() == fAlive)
      aParticleChange.ProposeTrackStatus(fSuspend);
  } else {
    aParticleChange.ProposeNonIonizingEnergyDeposit(Ephonon);
  }

  RotateToGlobalDirection(precoil);	// Update track in world coordinates
  FillParticleChange(newValley, Erecoil, precoil);

#ifdef G4CMP_DEBUG
  if (output.good()) {
    output << aTrack.GetWeight()*weight << "," << k_recoil.mag() << ","
	   << Erecoil/eV << "," << precoil.mag()/eV << std::endl;
  }
#endif

  // *** TURN OFF LATTICE VERBOSITY
  lat->SetVerboseLevel(latVerbose);

  ClearNumberOfInteractionLengthLeft();
  return &aParticleChange;
}<|MERGE_RESOLUTION|>--- conflicted
+++ resolved
@@ -31,8 +31,6 @@
 //		closest to momentum direction.  Commented out now, as it leads
 //		to non-physical reduction of total Luke emission.
 // 20220907  G4CMP-316 -- Pass track into CreatePhonon instead of touchable.
-<<<<<<< HEAD
-=======
 // 20221210  Fix loss of significance on Ephonon: Ephonon now is being
 // 		calculated from Erecoil instead of qvec to avoid loss of
 // 		significance.
@@ -41,7 +39,6 @@
 // 20240207  Adapting Luke Scattering with new kinematics. Reverting the
 //              use of effective mass for electrons and adding electron mass
 //              back. Adding InitializeParticleChange to get the correct Ekin
->>>>>>> 8bb7ab3d
 
 #include "G4CMPLukeScattering.hh"
 #include "G4CMPConfigManager.hh"
