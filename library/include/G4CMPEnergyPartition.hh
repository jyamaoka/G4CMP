--- conflicted
+++ resolved
@@ -15,10 +15,7 @@
 // 20170802  Add constructor and accessor for volume argument, particle change
 // 20170830  Add function to compute downsampling factors for input energy
 // 20170901  Add support for putting primaries directly into event
-<<<<<<< HEAD
-=======
 // 20170925  Add support for distributing charges around position
->>>>>>> a72a8aac
 
 #ifndef G4CMPEnergyPartition_hh
 #define G4CMPEnergyPartition_hh 1
@@ -28,10 +25,7 @@
 #include "G4ThreeVector.hh"
 #include <vector>
 
-<<<<<<< HEAD
-=======
 class G4CMPChargeCloud;
->>>>>>> a72a8aac
 class G4Event;
 class G4LatticePhysical;
 class G4Material;
