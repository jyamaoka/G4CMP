/***********************************************************************\
 * This software is licensed under the terms of the GNU General Public *
 * License version 3 or later. See G4CMP/LICENSE for the full license. *
 \***********************************************************************/

#ifndef G4CMPConfigManager_hh
#define G4CMPConfigManager_hh 1

// $Id$
// File:  G4CMPConfigManager.hh
//
// Description:	Singleton container class for user configuration of G4CMP
//		applications at runtime.  Looks for environment variables
//		at initialization to set default values; active values may
//		be changed via macro commands (see G4CMPConfigMessenger).
//
// 20140904  Michael Kelsey
// 20141231  Add parameter to set scale (relative to l0) for minimum steps
// 20150106  Move Luke phonon generating flag here, out of processes
// 20150122  Add parameter to rescale voltage in Epot field files
// 20150603  Add parameter to limit reflections in DriftBoundaryProcess
// 20160624  Add flag to use or ignore phonon KV lookup tables
// 20160830  Add parameter to scale production of e/h pairs, like phonons
// 20160901  Add parameters to set minimum energy for phonons, charges
// 20170525  Block 'rule of five' copy/move semantics, as singleton
// 20170802  Add separate scaling factors for Luke and downconversion
// 20170815  Add parameter for required clearance from volume surfaces
// 20170821  Add parameter to select Edelweiss IV scattering model
// 20170823  Remove geometry-specific parameters; implement in examples
// 20170830  Add downsampling energy scale parameter
// 20170830  Add flag to create e/h pairs in "cloud" surround location
// 20180801  Change IVEdelweiss flag to string IVRateModel.
// 20190711  G4CMP-158:  Add functions to select NIEL yield functions
// 20191014  G4CMP-179:  Drop sampling of anharmonic decay (downconversion)
// 20200211  G4CMP-191:  Add version identification from .g4cmp-version
<<<<<<< HEAD
// 20200331  G4CMP-195:  Add chage trapping MFP
// 20200504  G4CMP-195:  Reduce length of charge-trapping parameter names
// 20200530  G4CMP-202:  Provide separate master and worker instances
=======
// 20200331  G4CMP-196:  Add impact ionization mean free path
// 20200426  G4CMP-196: Change "impact ionization" to "trap ionization"
// 20200501  G4CMP-196: Change trap-ionization MFP names, "eTrap" -> "DTrap",
//		"hTrap" -> "ATrap".
>>>>>>> 52c714a2

#include "globals.hh"

class G4CMPConfigMessenger;
class G4VNIELPartition;


class G4CMPConfigManager {
public:
  // Thread-specific instance for use with Get/Set functions
  static G4CMPConfigManager* Instance();

  ~G4CMPConfigManager();	// Must be public for end-of-job cleanup

  // Access G4CMP as-built version number
  static const G4String& Version()      { return Instance()->version; }

  // Access G4CMP's physics ID for aux. track information
  // FIXME: This maybe should go in G4CMPVProcess when it exists.
  static G4int GetPhysicsModelID()      { return Instance()->fPhysicsModelID; }
  
  // Access current values
  static G4int GetVerboseLevel()         { return Instance()->verbose; }
  static G4int GetMaxChargeBounces()	 { return Instance()->ehBounces; }
  static G4int GetMaxPhononBounces()	 { return Instance()->pBounces; }
  static G4bool UseKVSolver()            { return Instance()->useKVsolver; }
  static G4bool FanoStatisticsEnabled()  { return Instance()->fanoEnabled; }
  static G4bool CreateChargeCloud()      { return Instance()->chargeCloud; }
  static G4double GetSurfaceClearance()  { return Instance()->clearance; }
  static G4double GetMinStepScale()      { return Instance()->stepScale; }
  static G4double GetMinPhononEnergy()   { return Instance()->EminPhonons; }
  static G4double GetMinChargeEnergy()   { return Instance()->EminCharges; }
  static G4double GetSamplingEnergy()    { return Instance()->sampleEnergy; }
  static G4double GetGenPhonons()        { return Instance()->genPhonons; }
  static G4double GetGenCharges()        { return Instance()->genCharges; }
  static G4double GetLukeSampling()      { return Instance()->lukeSample; }
  static const G4String& GetLatticeDir() { return Instance()->LatticeDir; }
  static const G4String& GetIVRateModel() { return Instance()->IVRateModel; }
<<<<<<< HEAD
  static const G4double& GetETrappingMFP() { return Instance()->eTrapMFP; }
  static const G4double& GetHTrappingMFP() { return Instance()->hTrapMFP; }
=======
  static const G4double& GetEDTrapIonMFP() { return Instance()->eDTrapIonMFP; }
  static const G4double& GetEATrapIonMFP() { return Instance()->eATrapIonMFP; }
  static const G4double& GetHDTrapIonMFP() { return Instance()->hDTrapIonMFP; }
  static const G4double& GetHATrapIonMFP() { return Instance()->hATrapIonMFP; }
>>>>>>> 52c714a2

  static const G4VNIELPartition* GetNIELPartition() { return Instance()->nielPartition; }

  // Change values (e.g., via Messenger) -- pass strings by value for toLower()
  static void SetVerboseLevel(G4int value) { Instance()->verbose = value; }
  static void SetMaxChargeBounces(G4int value) { Instance()->ehBounces = value; }
  static void SetMaxPhononBounces(G4int value) { Instance()->pBounces = value; }
  static void SetSurfaceClearance(G4double value) { Instance()->clearance = value; }
  static void SetMinStepScale(G4double value) { Instance()->stepScale = value; }
  static void SetMinPhononEnergy(G4double value) { Instance()->EminPhonons = value; }
  static void SetMinChargeEnergy(G4double value) { Instance()->EminCharges = value; }
  static void SetSamplingEnergy(G4double value) { Instance()->sampleEnergy = value; }
  static void SetGenPhonons(G4double value) { Instance()->genPhonons = value; }
  static void SetGenCharges(G4double value) { Instance()->genCharges = value; }
  static void SetLukeSampling(G4double value) { Instance()->lukeSample = value; }
  static void UseKVSolver(G4bool value) { Instance()->useKVsolver = value; }
  static void EnableFanoStatistics(G4bool value) { Instance()->fanoEnabled = value; }
<<<<<<< HEAD
  static void SetIVRateModel(G4String value) { Instance()->IVRateModel = value; }
  static void SetETrappingMFP(G4double value) { Instance()->eTrapMFP = value; }
  static void SetHTrappingMFP(G4double value) { Instance()->hTrapMFP = value; }
  static void Set(G4String value) { Instance()->IVRateModel = value; }
=======
>>>>>>> 52c714a2
  static void CreateChargeCloud(G4bool value) { Instance()->chargeCloud = value; }
  static void SetIVRateModel(G4String value) { Instance()->IVRateModel = value; }
  static void SetEDTrapIonMFP(G4double value) { Instance()->eDTrapIonMFP = value; }
  static void SetEATrapIonMFP(G4double value) { Instance()->eATrapIonMFP = value; }
  static void SetHDTrapIonMFP(G4double value) { Instance()->hDTrapIonMFP = value; }
  static void SetHATrapIonMFP(G4double value) { Instance()->hATrapIonMFP = value; }

  static void SetNIELPartition(const G4String& value) { Instance()->setNIEL(value); }
  static void SetNIELPartition(G4VNIELPartition* niel) { Instance()->setNIEL(niel); }

  // These settings require the geometry to be rebuilt
  static void SetLatticeDir(const G4String& dir)
  { Instance()->LatticeDir=dir; UpdateGeometry(); }
  
  static void UpdateGeometry();
  
private:
  G4CMPConfigManager();		// Singleton: only constructed in master thread
  G4CMPConfigManager(const G4CMPConfigManager&);	// To clone from master

  // Suppress moving and assignment operations; cloning is done above
  G4CMPConfigManager(G4CMPConfigManager&&) = delete;
  G4CMPConfigManager& operator=(const G4CMPConfigManager&) = delete;
  G4CMPConfigManager& operator=(G4CMPConfigManager&&) = delete;
  
  // Constructor will call function to read .g4cmp-version file
  void setVersion();

  // Constructor will call by-string function to map name to class
  void setNIEL(G4String value);
  void setNIEL(G4VNIELPartition* niel);

private:
  G4int verbose;	 // Global verbosity (all processes, lattices)
  G4int fPhysicsModelID; // ID key to get aux. track info.
<<<<<<< HEAD
  G4int ehBounces;	// Maximum e/h reflections ($G4CMP_EH_BOUNCES)
  G4int pBounces;	// Maximum phonon reflections ($G4CMP_PHON_BOUNCES)
  G4String version;	// Version name string extracted from .g4cmp-version
  G4String LatticeDir;	// Lattice data directory ($G4LATTICEDATA)
  G4String IVRateModel;	// Model for IV rate ($G4CMP_IV_RATE_MODEL)
  G4double eTrapMFP;	// Mean free path for electron trapping
  G4double hTrapMFP;	// Mean free path for hole trapping
  G4double clearance;	// Minimum distance of tracks from boundaries ($G4CMP_CLEARANCE)
  G4double stepScale;	// Fraction of l0 for steps ($G4CMP_MIN_STEP)
=======
  G4int ehBounces;	 // Maximum e/h reflections ($G4CMP_EH_BOUNCES)
  G4int pBounces;	 // Maximum phonon reflections ($G4CMP_PHON_BOUNCES)
  G4String version;	 // Version name string extracted from .g4cmp-version
  G4String LatticeDir;	 // Lattice data directory ($G4LATTICEDATA)
  G4String IVRateModel;	 // Model for IV rate ($G4CMP_IV_RATE_MODEL)
  G4double eDTrapIonMFP; // Mean free path for e- on e-trap ionization ($G4CMP_EETRAPION_MFP)
  G4double eATrapIonMFP; // Mean free path for e- on h-trap ionization ($G4CMP_EHTRAPION_MFP)
  G4double hDTrapIonMFP; // Mean free path for h+ on e-trap ionization ($G4CMP_HETRAPION_MFP)
  G4double hATrapIonMFP; // Mean free path for h+ on h-trap ionization ($G4CMP_HHTRAPION_MFP)
  G4double clearance;	 // Minimum distance of tracks from boundaries ($G4CMP_CLEARANCE)
  G4double stepScale;	 // Fraction of l0 for steps ($G4CMP_MIN_STEP)
>>>>>>> 52c714a2
  G4double sampleEnergy; // Energy above which to do sampling ($G4CMP_SAMPLE_ENERGY)
  G4double genPhonons;	 // Rate to create primary phonons ($G4CMP_MAKE_PHONONS)
  G4double genCharges;	 // Rate to create primary e/h pairs ($G4CMP_MAKE_CHARGES)
  G4double lukeSample;   // Rate to create Luke phonons ($G4CMP_LUKE_SAMPLE)
  G4double EminPhonons;	 // Minimum energy to track phonons ($G4CMP_EMIN_PHONONS)
  G4double EminCharges;	 // Minimum energy to track e/h ($G4CMP_EMIN_CHARGES)
  G4bool useKVsolver;	 // Use K-Vg eigensolver ($G4CMP_USE_KVSOLVER)
  G4bool fanoEnabled;	 // Apply Fano statistics to ionization energy deposits ($G4CMP_FANO_ENABLED)
  G4bool chargeCloud;    // Produce e/h pairs around position ($G4CMP_CHARGE_CLOUD) 

  G4VNIELPartition* nielPartition; // Function class to compute non-ionizing ($G4CMP_NIEL_FUNCTION)

  G4CMPConfigMessenger* messenger;	// User interface (UI) commands
};

#endif	/* G4CMPConfigManager_hh */<|MERGE_RESOLUTION|>--- conflicted
+++ resolved
@@ -33,16 +33,13 @@
 // 20190711  G4CMP-158:  Add functions to select NIEL yield functions
 // 20191014  G4CMP-179:  Drop sampling of anharmonic decay (downconversion)
 // 20200211  G4CMP-191:  Add version identification from .g4cmp-version
-<<<<<<< HEAD
 // 20200331  G4CMP-195:  Add chage trapping MFP
-// 20200504  G4CMP-195:  Reduce length of charge-trapping parameter names
-// 20200530  G4CMP-202:  Provide separate master and worker instances
-=======
 // 20200331  G4CMP-196:  Add impact ionization mean free path
 // 20200426  G4CMP-196: Change "impact ionization" to "trap ionization"
 // 20200501  G4CMP-196: Change trap-ionization MFP names, "eTrap" -> "DTrap",
 //		"hTrap" -> "ATrap".
->>>>>>> 52c714a2
+// 20200504  G4CMP-195:  Reduce length of charge-trapping parameter names
+// 20200530  G4CMP-202:  Provide separate master and worker instances
 
 #include "globals.hh"
 
@@ -81,15 +78,12 @@
   static G4double GetLukeSampling()      { return Instance()->lukeSample; }
   static const G4String& GetLatticeDir() { return Instance()->LatticeDir; }
   static const G4String& GetIVRateModel() { return Instance()->IVRateModel; }
-<<<<<<< HEAD
   static const G4double& GetETrappingMFP() { return Instance()->eTrapMFP; }
   static const G4double& GetHTrappingMFP() { return Instance()->hTrapMFP; }
-=======
   static const G4double& GetEDTrapIonMFP() { return Instance()->eDTrapIonMFP; }
   static const G4double& GetEATrapIonMFP() { return Instance()->eATrapIonMFP; }
   static const G4double& GetHDTrapIonMFP() { return Instance()->hDTrapIonMFP; }
   static const G4double& GetHATrapIonMFP() { return Instance()->hATrapIonMFP; }
->>>>>>> 52c714a2
 
   static const G4VNIELPartition* GetNIELPartition() { return Instance()->nielPartition; }
 
@@ -107,15 +101,11 @@
   static void SetLukeSampling(G4double value) { Instance()->lukeSample = value; }
   static void UseKVSolver(G4bool value) { Instance()->useKVsolver = value; }
   static void EnableFanoStatistics(G4bool value) { Instance()->fanoEnabled = value; }
-<<<<<<< HEAD
   static void SetIVRateModel(G4String value) { Instance()->IVRateModel = value; }
+  static void CreateChargeCloud(G4bool value) { Instance()->chargeCloud = value; }
+
   static void SetETrappingMFP(G4double value) { Instance()->eTrapMFP = value; }
   static void SetHTrappingMFP(G4double value) { Instance()->hTrapMFP = value; }
-  static void Set(G4String value) { Instance()->IVRateModel = value; }
-=======
->>>>>>> 52c714a2
-  static void CreateChargeCloud(G4bool value) { Instance()->chargeCloud = value; }
-  static void SetIVRateModel(G4String value) { Instance()->IVRateModel = value; }
   static void SetEDTrapIonMFP(G4double value) { Instance()->eDTrapIonMFP = value; }
   static void SetEATrapIonMFP(G4double value) { Instance()->eATrapIonMFP = value; }
   static void SetHDTrapIonMFP(G4double value) { Instance()->hDTrapIonMFP = value; }
@@ -149,7 +139,6 @@
 private:
   G4int verbose;	 // Global verbosity (all processes, lattices)
   G4int fPhysicsModelID; // ID key to get aux. track info.
-<<<<<<< HEAD
   G4int ehBounces;	// Maximum e/h reflections ($G4CMP_EH_BOUNCES)
   G4int pBounces;	// Maximum phonon reflections ($G4CMP_PHON_BOUNCES)
   G4String version;	// Version name string extracted from .g4cmp-version
@@ -157,21 +146,12 @@
   G4String IVRateModel;	// Model for IV rate ($G4CMP_IV_RATE_MODEL)
   G4double eTrapMFP;	// Mean free path for electron trapping
   G4double hTrapMFP;	// Mean free path for hole trapping
-  G4double clearance;	// Minimum distance of tracks from boundaries ($G4CMP_CLEARANCE)
-  G4double stepScale;	// Fraction of l0 for steps ($G4CMP_MIN_STEP)
-=======
-  G4int ehBounces;	 // Maximum e/h reflections ($G4CMP_EH_BOUNCES)
-  G4int pBounces;	 // Maximum phonon reflections ($G4CMP_PHON_BOUNCES)
-  G4String version;	 // Version name string extracted from .g4cmp-version
-  G4String LatticeDir;	 // Lattice data directory ($G4LATTICEDATA)
-  G4String IVRateModel;	 // Model for IV rate ($G4CMP_IV_RATE_MODEL)
   G4double eDTrapIonMFP; // Mean free path for e- on e-trap ionization ($G4CMP_EETRAPION_MFP)
   G4double eATrapIonMFP; // Mean free path for e- on h-trap ionization ($G4CMP_EHTRAPION_MFP)
   G4double hDTrapIonMFP; // Mean free path for h+ on e-trap ionization ($G4CMP_HETRAPION_MFP)
   G4double hATrapIonMFP; // Mean free path for h+ on h-trap ionization ($G4CMP_HHTRAPION_MFP)
   G4double clearance;	 // Minimum distance of tracks from boundaries ($G4CMP_CLEARANCE)
   G4double stepScale;	 // Fraction of l0 for steps ($G4CMP_MIN_STEP)
->>>>>>> 52c714a2
   G4double sampleEnergy; // Energy above which to do sampling ($G4CMP_SAMPLE_ENERGY)
   G4double genPhonons;	 // Rate to create primary phonons ($G4CMP_MAKE_PHONONS)
   G4double genCharges;	 // Rate to create primary e/h pairs ($G4CMP_MAKE_CHARGES)
