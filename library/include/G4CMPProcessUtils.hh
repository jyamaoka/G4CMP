--- conflicted
+++ resolved
@@ -36,12 +36,9 @@
 // 20201111  Add MakePhononEnergy() which takes wave vector directly
 // 20201124  Change argument name in MakeGlobalRecoil() to 'krecoil' (track)
 // 20201223  Add FindNearestValley() function to align electron momentum.
-<<<<<<< HEAD
-=======
 // 20211001  Add reusable G4ThreeVector buffer for internal calculations.
 // 20211001  FindNearestValley(dir) can pass by reference.
 // 20211003  Add track touchable as data member, to create if needed
->>>>>>> 8bb7ab3d
 // 20240303  Add local currentTouchable pointer for non-tracking situations.
 
 #ifndef G4CMPProcessUtils_hh
@@ -263,11 +260,7 @@
   void ClearTouchable() const;
   mutable const G4VTouchable* currentTouchable;
   mutable G4bool deleteTouchable;
-<<<<<<< HEAD
-=======
-
   mutable G4ThreeVector tempvec;	// Not static; each instance unique
->>>>>>> 8bb7ab3d
 };
 
 #endif	/* G4CMPProcessUtils_hh */