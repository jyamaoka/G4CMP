/***********************************************************************\
 * This software is licensed under the terms of the GNU General Public *
 * License version 3 or later. See G4CMP/LICENSE for the full license. *
\***********************************************************************/

/// \file materials/include/G4LatticePhysical.hh
/// \brief Definition of the G4LatticePhysical class
//
// $Id$
//
// 20131114  Add verbosity for diagnostic output
// 20131116  Replace G4Transform3D with G4RotationMatrix
// 20140312  Add pass-through calls for charge-carrier support
// 20140319  Add output functions for diagnostics
// 20140321  Move placement transformations to G4CMPProcessUtils, put
//		lattice orientation into ctor arguments
// 20140324  Add intervalley scattering parameters
// 20140401  Add valley momentum calculations
// 20140425  Add "effective mass" calculation for electrons
// 20150601  Add mapping from electron velocity back to momentum
// 20160608  Drop (theta,phi) lattice orientation function.
// 20170523  Add interface for axis vector of valleys
// 20170525  Drop empty destructor to allow default "rule of five" semantics
<<<<<<< HEAD
// 20170821  Add transverse sound speed, L->TT fraction
=======
// 20170810  Add call-throughs for new IV scattering parameters
>>>>>>> b8a126f9

#ifndef G4LatticePhysical_h
#define G4LatticePhysical_h 1

#include "G4LatticeLogical.hh"
#include "G4RotationMatrix.hh"
#include "G4ThreeVector.hh"
#include <iosfwd>


class G4LatticePhysical {
public:
  G4LatticePhysical();		// User *MUST* set configuration manually

  // Miller orientation aligns lattice normal (hkl) with geometry +Z
  G4LatticePhysical(const G4LatticeLogical* Lat,
		    G4int h=0, G4int k=0, G4int l=0, G4double rot=0.);

  void SetVerboseLevel(G4int vb) { verboseLevel = vb; }

  // Specific material lattice for this physical instance
  void SetLatticeLogical(const G4LatticeLogical* Lat) { fLattice = Lat; }

  // Set physical lattice orientation, relative to G4VSolid coordinates
  // Miller orientation aligns lattice normal (hkl) with geometry +Z
  void SetMillerOrientation(G4int h, G4int k, G4int l, G4double rot=0.);

  // Rotate input vector between lattice and solid orientations
  // Returns new vector value for convenience
  const G4ThreeVector& RotateToLattice(G4ThreeVector& dir) const;
  const G4ThreeVector& RotateToSolid(G4ThreeVector& dir) const;

  // Convert input wave vector and polarization to group velocity
  // NOTE:  Input vector must be in local (G4VSolid) coordinate system
  // NOTE:  Pass vector by value to allow in-situ rotations
  G4double      MapKtoV(G4int pol, G4ThreeVector k) const;
  G4ThreeVector MapKtoVDir(G4int pol, G4ThreeVector k) const;

  // Convert between electron momentum and valley velocity or HV wavevector
  // NOTE:  Input vector must be in local (G4VSolid) coordinate system
  // NOTE:  Pass vector by value to allow in-situ rotations
  G4ThreeVector MapPtoV_el(G4int ivalley, G4ThreeVector p_e) const;
  G4ThreeVector MapV_elToP(G4int ivalley, G4ThreeVector v_el) const;
  G4ThreeVector MapV_elToK_HV(G4int ivalley, G4ThreeVector v_el) const;
  G4ThreeVector MapPtoK_valley(G4int ivalley, G4ThreeVector p_e) const;
  G4ThreeVector MapPtoK_HV(G4int ivalley, G4ThreeVector p_e) const;
  G4ThreeVector MapK_HVtoP(G4int ivalley, G4ThreeVector k_HV) const;
  G4ThreeVector MapK_HVtoK_valley(G4int ivalley, G4ThreeVector k_HV) const;
  G4ThreeVector MapK_HVtoK(G4int ivalley, G4ThreeVector k_HV) const;
  G4ThreeVector MapK_valleyToP(G4int ivalley, G4ThreeVector k) const;

  // Apply energy relationships for electron transport
  G4double MapPtoEkin(G4int ivalley, G4ThreeVector p_e) const;
  G4double MapV_elToEkin(G4int ivalley, G4ThreeVector v_e) const;

public:  
  const G4LatticeLogical* GetLattice() const { return fLattice; }

  // Call through to get material properties
  G4double GetDensity() const { return fLattice->GetDensity(); }
  G4double GetImpurities() const { return fLattice->GetImpurities(); }
  G4double GetPermittivity() const { return fLattice->GetPermittivity(); }

  // Call through to get crystal basis vectors
  const G4ThreeVector& GetBasis(G4int i) const { return fLattice->GetBasis(i); }

  // Phonon propagation parameters
  G4double GetScatteringConstant() const { return fLattice->GetScatteringConstant(); }
  G4double GetAnhDecConstant() const { return fLattice->GetAnhDecConstant(); }
  G4double GetAnhTTFrac() const      { return fLattice->GetAnhTTFrac(); }
  G4double GetLDOS() const           { return fLattice->GetLDOS(); }
  G4double GetSTDOS() const          { return fLattice->GetSTDOS(); }
  G4double GetFTDOS() const          { return fLattice->GetFTDOS(); }
  G4double GetBeta() const           { return fLattice->GetBeta(); }
  G4double GetGamma() const          { return fLattice->GetGamma(); }
  G4double GetLambda() const         { return fLattice->GetLambda(); }
  G4double GetMu() const             { return fLattice->GetMu(); }
  G4double GetDebyeEnergy() const    { return fLattice->GetDebyeEnergy(); }

  // Charge carrier propagation parameters
  G4double GetBandGapEnergy() const   { return fLattice->GetBandGapEnergy(); }
  G4double GetPairProductionEnergy() const { return fLattice->GetPairProductionEnergy(); }
  G4double GetFanoFactor() const      { return fLattice->GetFanoFactor(); }
  G4double GetSoundSpeed() const      { return fLattice->GetSoundSpeed(); }
  G4double GetTransverseSoundSpeed() const { return fLattice->GetTransverseSoundSpeed(); }
  G4double GetElectronScatter() const { return fLattice->GetElectronScatter(); }
  G4double GetHoleScatter() const     { return fLattice->GetHoleScatter(); }

  // Charge carriers have effective mass
  G4double GetHoleMass() const { return fLattice->GetHoleMass(); }
  G4double GetElectronMass() const { return fLattice->GetElectronMass(); }
  G4double GetElectronDOSMass() const { return fLattice->GetElectronDOSMass(); }
  G4double GetElectronEffectiveMass(G4int iv, const G4ThreeVector& p) const {
    return fLattice->GetElectronEffectiveMass(iv, p);
  }

  const G4RotationMatrix& GetMassTensor() const { return fLattice->GetMassTensor(); }
  const G4RotationMatrix& GetMInvTensor() const { return fLattice->GetMInvTensor(); }
  const G4RotationMatrix& GetSqrtTensor() const { return fLattice->GetSqrtTensor(); }
  const G4RotationMatrix& GetSqrtInvTensor() const { return fLattice->GetSqrtInvTensor(); }

  // Electrons are biased to move along energy minima in momentum space
  size_t NumberOfValleys() const { return fLattice->NumberOfValleys(); }

  // FIXME:  Should valley matrix be rotated from internal to local coordinates?
  const G4RotationMatrix& GetValley(G4int iv) const { return fLattice->GetValley(iv); }
  const G4ThreeVector& GetValleyAxis(G4int iv) const { return fLattice->GetValleyAxis(iv); }

  // Parameters for electron intervalley scattering
  G4double GetIVField() const    { return fLattice->GetIVField(); }
  G4double GetIVRate() const     { return fLattice->GetIVRate(); }
  G4double GetIVExponent() const { return fLattice->GetIVExponent(); }

  G4double GetAlpha() const      { return fLattice->GetAlpha(); }
  G4double GetAcousticDeform() const { return fLattice->GetAcousticDeform(); }

  // Optical intervalley scattering may use D0 or D1 deformation potentials
  G4int    GetNIVDeform() const { return fLattice->GetNIVDeform(); }
  G4double GetIVDeform(G4int i) const { return fLattice->GetIVDeform(i); }
  G4double GetIVEnergy(G4int i) const { return fLattice->GetIVEnergy(i); }

  // Dump logical lattice, with additional info about physical
  void Dump(std::ostream& os) const;

private:
  G4int verboseLevel;			// Enable diagnostic output

  const G4LatticeLogical* fLattice;	// Underlying lattice parameters
  G4RotationMatrix fOrient;		// Rotate geometry into lattice frame
  G4RotationMatrix fInverse;
  G4int hMiller, kMiller, lMiller;	// Save Miller indices for dumps
  G4double fRot;
};

// Write lattice structure to output stream

inline std::ostream& 
operator<<(std::ostream& os, const G4LatticePhysical& lattice) {
  lattice.Dump(os);
  return os;
}

#endif<|MERGE_RESOLUTION|>--- conflicted
+++ resolved
@@ -21,11 +21,8 @@
 // 20160608  Drop (theta,phi) lattice orientation function.
 // 20170523  Add interface for axis vector of valleys
 // 20170525  Drop empty destructor to allow default "rule of five" semantics
-<<<<<<< HEAD
+// 20170810  Add call-throughs for new IV scattering parameters
 // 20170821  Add transverse sound speed, L->TT fraction
-=======
-// 20170810  Add call-throughs for new IV scattering parameters
->>>>>>> b8a126f9
 
 #ifndef G4LatticePhysical_h
 #define G4LatticePhysical_h 1
