/***********************************************************************\
 * This software is licensed under the terms of the GNU General Public *
 * License version 3 or later. See G4CMP/LICENSE for the full license. *
\***********************************************************************/

/// \file library/include/G4CMPPhononBoundaryProcess.hh
/// \brief Definition of the G4CMPPhononBoundaryProcess class
//
// $Id$
//
// 20160903  Add inheritance from G4CMPBoundaryUtils, remove redundant functions
// 20160906  Follow constness of G4CMPBoundaryUtils
// 20181010  J. Singh -- Use new G4CMPAnharmonicDecay for boundary decays
// 20181011  M. Kelsey -- Add LoadDataForTrack() to initialize decay utility.
// 20220906  M. Kelsey -- Encapsulate specular reflection in function.
// 20250204  N. Tenpas -- Support reflection displacement search at hard corners.
// 20250325  N. Tenpas -- Add support for macro commands to set step size and limit.
// 20250422  N. Tenpas -- Add position argument to GetLambertianVector.
// 20250423  G4CMP-468 -- Add wrapper function for updating navigator.
// 20250423  G4CMP-468 -- Move GetLambertianVector to G4CMPUtils.
// 20250424  G4CMP-465 -- Add G4CMPSolidUtils object for custom solid functions.

#ifndef G4CMPPhononBoundaryProcess_h
#define G4CMPPhononBoundaryProcess_h 1

#include "G4VPhononProcess.hh"
#include "G4CMPBoundaryUtils.hh"
#include "G4CMPParticleChangeForPhonon.hh"

class G4CMPAnharmonicDecay;
class G4CMPSolidUtils;

class G4CMPPhononBoundaryProcess : public G4VPhononProcess,
				   public G4CMPBoundaryUtils {
public:
  G4CMPPhononBoundaryProcess(const G4String& processName="G4CMPPhononBoundary");

  virtual ~G4CMPPhononBoundaryProcess();

  // Configure for current track including AnharmonicDecay utility
  virtual void LoadDataForTrack(const G4Track* track);

  virtual G4double PostStepGetPhysicalInteractionLength(const G4Track& track,
                                                G4double previousStepSize,
                                                G4ForceCondition* condition);

  virtual G4VParticleChange* PostStepDoIt(const G4Track& aTrack,
                                          const G4Step& aStep);

protected:
  virtual G4double GetMeanFreePath(const G4Track& aTrack,
                                   G4double prevStepLength,
                                   G4ForceCondition* condition);

  // Apply phonon-specific conditions, after calling through to base
  virtual G4bool AbsorbTrack(const G4Track& aTrack, const G4Step& aStep) const;

  virtual void DoReflection(const G4Track& aTrack, const G4Step& aStep,
			                      G4ParticleChange& aParticleChange);

  G4ThreeVector GetReflectedVector(const G4ThreeVector& waveVector, 
				                           G4ThreeVector& surfNorm, G4int mode,
                                   G4ThreeVector& surfacePoint);

<<<<<<< HEAD
  G4ThreeVector GetFlatEdgePos(const G4VSolid* solid, const G4ThreeVector pos,
                    const G4ThreeVector kTanU, const G4double stepSize,
                    const G4ThreeVector oldNorm) const;

  G4double GetDistToBB(const G4VSolid* solid, const G4ThreeVector pos,
                    const G4ThreeVector kTanU) const;

  G4double GetNewStepSize(const G4VSolid* solid, const G4ThreeVector pos,
                    const G4ThreeVector kTanU, const G4double stepSize,
                    const G4ThreeVector oldNorm, const G4double newStepSize) const;

  G4ThreeVector GetLambertianVector(const G4ThreeVector& surfNorm,
				    G4int mode) const;


  // Modify stepLocalPos in place. Calls AdjustSurfaceDirectionAtEdge.
  void AdjustPositionAtEdge(G4ThreeVector& stepLocalPos,
            G4ThreeVector& kTan, const G4double stepSize) const;

  // Modifies kTan in place.
  void AdjustSurfaceDirectionAtEdge(const G4ThreeVector& stepLocalPos,
            G4ThreeVector& kTan) const;
=======
  // Update navigator volume when position is changed
  void UpdateNavigatorVolume(const G4Step&, const G4ThreeVector& position,
                             const G4ThreeVector& vDir) const;
>>>>>>> c406e470

private:
  G4CMPAnharmonicDecay* anharmonicDecay;
  G4CMPParticleChangeForPhonon phParticleChange;
  G4double stepSize;
  G4int nStepLimit;

  // hide assignment operator as private
  G4CMPPhononBoundaryProcess(G4CMPPhononBoundaryProcess&);
  G4CMPPhononBoundaryProcess(G4CMPPhononBoundaryProcess&&);
  G4CMPPhononBoundaryProcess& operator=(const G4CMPPhononBoundaryProcess&);
  G4CMPPhononBoundaryProcess& operator=(const G4CMPPhononBoundaryProcess&&);
};

#endif	/* G4CMPPhononBoundaryProcess_h */<|MERGE_RESOLUTION|>--- conflicted
+++ resolved
@@ -62,7 +62,6 @@
 				                           G4ThreeVector& surfNorm, G4int mode,
                                    G4ThreeVector& surfacePoint);
 
-<<<<<<< HEAD
   G4ThreeVector GetFlatEdgePos(const G4VSolid* solid, const G4ThreeVector pos,
                     const G4ThreeVector kTanU, const G4double stepSize,
                     const G4ThreeVector oldNorm) const;
@@ -74,22 +73,9 @@
                     const G4ThreeVector kTanU, const G4double stepSize,
                     const G4ThreeVector oldNorm, const G4double newStepSize) const;
 
-  G4ThreeVector GetLambertianVector(const G4ThreeVector& surfNorm,
-				    G4int mode) const;
-
-
-  // Modify stepLocalPos in place. Calls AdjustSurfaceDirectionAtEdge.
-  void AdjustPositionAtEdge(G4ThreeVector& stepLocalPos,
-            G4ThreeVector& kTan, const G4double stepSize) const;
-
-  // Modifies kTan in place.
-  void AdjustSurfaceDirectionAtEdge(const G4ThreeVector& stepLocalPos,
-            G4ThreeVector& kTan) const;
-=======
   // Update navigator volume when position is changed
   void UpdateNavigatorVolume(const G4Step&, const G4ThreeVector& position,
                              const G4ThreeVector& vDir) const;
->>>>>>> c406e470
 
 private:
   G4CMPAnharmonicDecay* anharmonicDecay;
