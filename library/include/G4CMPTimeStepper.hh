--- conflicted
+++ resolved
@@ -12,12 +12,9 @@
 // 20170905  Cache Luke and IV rate models in local LoadDataFromTrack()
 // 20170908  Drop "time step" functions, use rate models as estimators
 // 20190906  Provide functions to externally set rate models
-<<<<<<< HEAD
 // 20200331  C. Stanford (G4CMP-195): Added charge trapping
-=======
 // 20200331  G4CMP-196: Added impact ionization mean free path
 // 20200426  G4CMP-196: Change "impact" name to "trapIon"
->>>>>>> 52c714a2
 
 #ifndef G4CMPTimeStepper_h
 #define G4CMPTimeStepper_h 1
@@ -66,11 +63,9 @@
   // Pointers may be changed from Use functions
   const G4CMPVScatteringRate* lukeRate;
   const G4CMPVScatteringRate* ivRate;
-<<<<<<< HEAD
+
   G4double trappingLength;
-=======
   G4double trapIonLength;
->>>>>>> 52c714a2
 
 private:
   //hide assignment operator
