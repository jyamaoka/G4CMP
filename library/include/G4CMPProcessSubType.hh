/***********************************************************************\
 * This software is licensed under the terms of the GNU General Public *
 * License version 3 or later. See G4CMP/LICENSE for the full license. *
\***********************************************************************/

// $Id$
//
// 20170822 M. Kelsey -- Rename EnergyLimiter to TrackLimiter
<<<<<<< HEAD
// 20200331 C. Stanford G4CMP-195:  Add Trapping and Impact subtypes
// 20200504 M. Kelsy -- Remove impact subtype here; set values explicitly
=======
// 20200501 G4CMP-196: Need separate processes for A- and D- charge traps
>>>>>>> 52c714a2

#ifndef G4CMPProcessSubType_hh
#define G4CMPProcessSubType_hh 1


// NOTE 1:  SubType codes have to be globally unique; bad design!
// NOTE 2:  Enumerator valus given explicitly below to help w/OrdParamTable

enum G4CMPProcessSubType {
  fG4CMPProcess = 300,		// Use this like "unknown", not specific
  fPhononScattering = 301,
  fPhononReflection = 302,
  fPhononDownconversion = 303,
<<<<<<< HEAD
  fInterValleyScattering = 304,
=======
  fInterValleyScattering =304,
>>>>>>> 52c714a2
  fLukeScattering = 305,
  fChargeBoundary = 306,
  fTimeStepper = 307,
  fSecondaryProduction = 308,
  fTrackLimiter = 309,
  fChargeRecombine = 310,
<<<<<<< HEAD
  fChargeTrapping = 313
=======
  fDTrapIonization = 311,
  fATrapIonization = 312,
>>>>>>> 52c714a2
};

#endif	/* G4CMPProcessSubType_hh */<|MERGE_RESOLUTION|>--- conflicted
+++ resolved
@@ -6,12 +6,9 @@
 // $Id$
 //
 // 20170822 M. Kelsey -- Rename EnergyLimiter to TrackLimiter
-<<<<<<< HEAD
 // 20200331 C. Stanford G4CMP-195:  Add Trapping and Impact subtypes
-// 20200504 M. Kelsy -- Remove impact subtype here; set values explicitly
-=======
 // 20200501 G4CMP-196: Need separate processes for A- and D- charge traps
->>>>>>> 52c714a2
+// 20200504 M. Kelsey -- Remove impact subtype here; set values explicitly
 
 #ifndef G4CMPProcessSubType_hh
 #define G4CMPProcessSubType_hh 1
@@ -25,23 +22,16 @@
   fPhononScattering = 301,
   fPhononReflection = 302,
   fPhononDownconversion = 303,
-<<<<<<< HEAD
   fInterValleyScattering = 304,
-=======
-  fInterValleyScattering =304,
->>>>>>> 52c714a2
   fLukeScattering = 305,
   fChargeBoundary = 306,
   fTimeStepper = 307,
   fSecondaryProduction = 308,
   fTrackLimiter = 309,
   fChargeRecombine = 310,
-<<<<<<< HEAD
-  fChargeTrapping = 313
-=======
   fDTrapIonization = 311,
   fATrapIonization = 312,
->>>>>>> 52c714a2
+  fChargeTrapping = 313
 };
 
 #endif	/* G4CMPProcessSubType_hh */