/***********************************************************************\
 * This software is licensed under the terms of the GNU General Public *
 * License version 3 or later. See G4CMP/LICENSE for the full license. *
\***********************************************************************/

#ifndef G4CMPGeometryUtils_hh
#define G4CMPGeometryUtils_hh 1

// $Id$
// File: G4CMPGeometryUtils.hh
//
// Description: Free standing helper functions for geometry based calculations.
//
// 20161107  Rob Agnese
// 20170605  Pass touchable from track, not just local PV
// 20170731  Add utility to get volume at (global) position
// 20170815  Add utility to shift position to avoid volume surfaces
<<<<<<< HEAD
// 20170913  Add utility to get electric field at (global) position
=======
// 20170925  Add utility to create touchable at (global) position
>>>>>>> a72a8aac

#include "G4ThreeVector.hh"

class G4VPhysicalVolume;
class G4VTouchable;
class G4Step;
class G4Track;


namespace G4CMP {
  G4ThreeVector GetLocalDirection(const G4VTouchable* touch,
				  const G4ThreeVector& dir);
  
  G4ThreeVector GetLocalPosition(const G4VTouchable* touch,
				 const G4ThreeVector& pos);
  
  G4ThreeVector GetGlobalDirection(const G4VTouchable* touch,
				   const G4ThreeVector& dir);
  
  G4ThreeVector GetGlobalPosition(const G4VTouchable* touch,
				  const G4ThreeVector& pos);
  
  void RotateToLocalDirection(const G4VTouchable* touch,
			      G4ThreeVector& dir);
  
  void RotateToLocalPosition(const G4VTouchable* touch,
			     G4ThreeVector& pos);
  
  void RotateToGlobalDirection(const G4VTouchable* touch,
			       G4ThreeVector& dir);
  
  void RotateToGlobalPosition(const G4VTouchable* touch,
			      G4ThreeVector& pos);
  
  G4ThreeVector GetSurfaceNormal(const G4Step& step);

  G4VPhysicalVolume* GetVolumeAtPoint(const G4ThreeVector& pos);

  // NOTE:  Transfers ownership to client
  G4VTouchable* CreateTouchableAtPoint(const G4ThreeVector& pos);

  G4ThreeVector ApplySurfaceClearance(const G4VTouchable* touch,
				      G4ThreeVector pos);

  G4ThreeVector GetFieldAtPosition(const G4VTouchable* touch,
				   G4ThreeVector pos);	// By value for rotation

  G4ThreeVector GetFieldAtPosition(const G4Track& track);
  G4ThreeVector GetFieldAtPosition(const G4Step& step);
}

#endif	/* G4CMPGeometryUtils_hh */<|MERGE_RESOLUTION|>--- conflicted
+++ resolved
@@ -15,11 +15,8 @@
 // 20170605  Pass touchable from track, not just local PV
 // 20170731  Add utility to get volume at (global) position
 // 20170815  Add utility to shift position to avoid volume surfaces
-<<<<<<< HEAD
 // 20170913  Add utility to get electric field at (global) position
-=======
 // 20170925  Add utility to create touchable at (global) position
->>>>>>> a72a8aac
 
 #include "G4ThreeVector.hh"
 
