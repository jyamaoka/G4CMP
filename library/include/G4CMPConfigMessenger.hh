--- conflicted
+++ resolved
@@ -45,11 +45,8 @@
 // 20241224  G4CMP-419: Add macro command to set LukeScattering debug file.
 // 20250209  G4CMP-457: Add short names for empirical Lindhard NIEL.
 // 20250213  G4CMP-457: Add empirical Lindhard NIEL parameters.
-<<<<<<< HEAD
+// 20250325  G4CMP-463:  Add parameter for phonon surface step size & limit.
 // 20250502  G4CMP-358: Add macro command for maximum steps (stuck tracks).
-=======
-// 20250325  G4CMP-463:  Add parameter for phonon surface step size & limit.
->>>>>>> a67a08f2
 
 
 #include "G4UImessenger.hh"
