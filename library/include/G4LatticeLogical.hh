--- conflicted
+++ resolved
@@ -27,11 +27,8 @@
 // 20160727  Store Debye energy for phonon primaries, support different access
 // 20170523  Add interface for axis vector of valleys
 // 20170525  Add "rule of five" copy/move semantics
-<<<<<<< HEAD
+// 20170810  Add parameters for IV scattering matrix terms
 // 20170821  Add transverse sound speed, L->TT fraction
-=======
-// 20170810  Add parameters for IV scattering matrix terms
->>>>>>> b8a126f9
 
 #ifndef G4LatticeLogical_h
 #define G4LatticeLogical_h
@@ -185,11 +182,7 @@
   G4double GetPairProductionEnergy() const      { return fPairEnergy; }
   G4double GetFanoFactor() const                { return fFanoFactor; }
   G4double GetSoundSpeed() const                { return fVSound; }
-<<<<<<< HEAD
   G4double GetTransverseSoundSpeed() const      { return fVTrans; }
-=======
-  G4double GetTransverseSoundSpeed() const      { return fVSound; }
->>>>>>> b8a126f9
   G4double GetHoleScatter() const               { return fL0_h; }
   G4double GetHoleMass() const                  { return fHoleMass; }
   G4double GetElectronScatter() const           { return fL0_e; }
