/***********************************************************************\
 * This software is licensed under the terms of the GNU General Public *
 * License version 3 or later. See G4CMP/LICENSE for the full license. *
\***********************************************************************/

/// \file library/include/G4CMPUtils.hh
/// \brief Namespace for general purpose or static utilities supporting
///	G4CMP.  Functions not dependent on current track/step info will
///     be moved here from G4CMPProcessUtils.
//
// $Id$

#ifndef G4CMPUtils_hh
#define G4CMPUtils_hh 1

#include "G4ThreeVector.hh"
#include "globals.hh"

class G4LatticePhysical;
class G4ParticleDefinition;
class G4Track;


namespace G4CMP {
  template <class T> G4int sign(T val) {
    return (T(0) < val) - (val < T(0));
  }

  // Select phonon mode randomly from density of states
  G4int ChoosePhononPolarization(const G4LatticePhysical* lattice);
  G4int ChoosePhononPolarization(G4double Ldos, G4double STdos, G4double FTdos);

  // Identify G4CMP particle categories
  G4bool IsPhonon(const G4Track* track);
  G4bool IsElectron(const G4Track* track);
  G4bool IsHole(const G4Track* track);
  G4bool IsChargeCarrier(const G4Track* track);

  G4bool IsPhonon(const G4ParticleDefinition* pd);
  G4bool IsElectron(const G4ParticleDefinition* pd);
  G4bool IsHole(const G4ParticleDefinition* pd);
  G4bool IsChargeCarrier(const G4ParticleDefinition* pd);
<<<<<<< HEAD

  // Throw biasing decision for particle production and return weight
  G4double ChooseWeight(const G4ParticleDefinition* pd);
  G4double ChoosePhononWeight();
  G4double ChooseChargeWeight();
}
=======
}

#endif	/* G4CMPUtils_hh */
>>>>>>> 58010fe7
<|MERGE_RESOLUTION|>--- conflicted
+++ resolved
@@ -40,15 +40,11 @@
   G4bool IsElectron(const G4ParticleDefinition* pd);
   G4bool IsHole(const G4ParticleDefinition* pd);
   G4bool IsChargeCarrier(const G4ParticleDefinition* pd);
-<<<<<<< HEAD
 
   // Throw biasing decision for particle production and return weight
   G4double ChooseWeight(const G4ParticleDefinition* pd);
   G4double ChoosePhononWeight();
   G4double ChooseChargeWeight();
 }
-=======
-}
 
-#endif	/* G4CMPUtils_hh */
->>>>>>> 58010fe7
+#endif	/* G4CMPUtils_hh */