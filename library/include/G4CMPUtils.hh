--- conflicted
+++ resolved
@@ -16,13 +16,10 @@
 // 20190906  Add function to get process associated with particle
 // 20220816  Move RandomIndex function from SecondaryProduction
 // 20220921  G4CMP-319 -- Add utilities for thermal (Maxwellian) distributions
-<<<<<<< HEAD
+// 20241223  G4CMP-419 -- Add utility to create per-thread debugging file
 // 20250130  G4CMP-453 -- Add utilities for getting current track and touchable
 // 20250422  G4CMP-468 -- Add position argument to PhononVelocityIsInward
 // 20250423  G4CMP-468 -- Add function to get diffuse reflection vector
-=======
-// 20241223  G4CMP-419 -- Add utility to create per-thread debugging file
->>>>>>> 7eebe00e
 
 #ifndef G4CMPUtils_hh
 #define G4CMPUtils_hh 1
