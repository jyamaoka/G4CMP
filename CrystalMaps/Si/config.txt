--- conflicted
+++ resolved
@@ -18,11 +18,7 @@
 pairEnergy 3.81 eV
 fanoFactor 0.15
 vsound 9000 m/s		# Longitudinal sound speed
-<<<<<<< HEAD
 vtrans 5400 m/s		# Transverse sound speed
-=======
-vtrans 5400 m/s        # Transverse sound speed
->>>>>>> b8a126f9
 l0_e 16.9e-6 m
 l0_h 7.5e-6 m
 #hole and electron masses taken from Robert's thesis
@@ -31,8 +27,6 @@
 valley   0  0 90 deg
 valley  90  0 90 deg
 valley   0 90 90 deg
-<<<<<<< HEAD
-=======
 # Intervalley scattering (matrix elements)
 alpha 0.5 /eV
 acDeform 6.6 eV
@@ -40,7 +34,6 @@
 ivEnergy 12.0e-3 18.4e-3 61.8e-3 18.9e-3 47.2e-3 58.8e-3 eV
 neutDens 1e11 /cm3
 epsilon 11.68
->>>>>>> b8a126f9
 # Intervalley scattering (Edelweiss model)
 ivField 217 V/m
 ivRate 6.72e-2 Hz	# Ge rate, these are not tuned for Si
